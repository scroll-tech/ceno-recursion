#![allow(clippy::too_many_arguments)]
use crate::scalar::SpartanExtensionField;

use super::errors::ProofVerifyError;
use super::math::Math;
use super::nizk::DotProductProofLog;
use super::random::RandomTape;
use super::transcript::ProofTranscript;
use core::ops::Index;
<<<<<<< HEAD
=======
use curve25519_dalek::ristretto::RistrettoPoint;
>>>>>>> 65abd5ef
use merlin::Transcript;
use serde::{Deserialize, Serialize};
use std::collections::HashMap;

#[cfg(feature = "multicore")]
use rayon::prelude::*;

#[derive(Debug, Clone)]
pub struct DensePolynomial<S: SpartanExtensionField> {
  num_vars: usize, // the number of variables in the multilinear polynomial
  len: usize,
  Z: Vec<S>, // evaluations of the polynomial in all the 2^num_vars Boolean inputs
}

<<<<<<< HEAD
pub struct PolyCommitmentBlinds<S: SpartanExtensionField> {
  pub(crate) blinds: Vec<S>,
=======
impl PolyCommitment {
  pub fn empty() -> Self {
    PolyCommitment { C: Vec::new() }
  }
>>>>>>> 65abd5ef
}

pub struct EqPolynomial<S: SpartanExtensionField> {
  r: Vec<S>,
}

impl<S: SpartanExtensionField> EqPolynomial<S> {
  pub fn new(r: Vec<S>) -> Self {
    EqPolynomial { r }
  }

  pub fn evaluate(&self, rx: &[S]) -> S {
    assert_eq!(self.r.len(), rx.len());
    (0..rx.len())
      .map(|i| self.r[i] * rx[i] + (S::field_one() - self.r[i]) * (S::field_one() - rx[i]))
      .product()
  }

  pub fn evals(&self) -> Vec<S> {
    let ell = self.r.len();

    let mut evals: Vec<S> = vec![S::field_one(); ell.pow2()];
    let mut size = 1;
    for j in 0..ell {
      // in each iteration, we double the size of chis
      size *= 2;
      for i in (0..size).rev().step_by(2) {
        // copy each element from the prior iteration twice
        let scalar = evals[i / 2];
        evals[i] = scalar * self.r[j];
        evals[i - 1] = scalar - evals[i];
      }
    }
    evals
  }

  // Only bound Eq on the first self.r.len() of the total_len variables
  pub fn evals_front(&self, total_len: usize) -> Vec<S> {
    let ell = self.r.len();

    let mut evals: Vec<S> = vec![S::field_one(); total_len.pow2()];
    let base_size = (total_len - ell).pow2();
    let mut size = base_size;
    for j in 0..ell {
      // in each iteration, we double the size of chis
      size *= 2;
      for i in (0..size).rev().step_by(base_size * 2) {
        // copy each element from the prior iteration twice
        let scalar = evals[i / 2];
        let high = scalar * self.r[j];
        let low = scalar - high;
        for k in 0..base_size {
          evals[i - k] = high;
          evals[i - base_size - k] = low;
        }
      }
    }
    evals
  }

  pub fn compute_factored_lens(ell: usize) -> (usize, usize) {
    (ell / 2, ell - ell / 2)
  }

  pub fn compute_factored_evals(&self) -> (Vec<S>, Vec<S>) {
    let ell = self.r.len();
    let (left_num_vars, _right_num_vars) = EqPolynomial::<S>::compute_factored_lens(ell);

    let L = EqPolynomial::new(self.r[..left_num_vars].to_vec()).evals();
    let R = EqPolynomial::new(self.r[left_num_vars..ell].to_vec()).evals();

    (L, R)
  }
}
pub struct IdentityPolynomial<S: SpartanExtensionField> {
  size_point: usize,
  _phantom: S,
}

impl<S: SpartanExtensionField> IdentityPolynomial<S> {
  pub fn new(size_point: usize) -> Self {
    IdentityPolynomial {
      size_point,
      _phantom: S::field_zero(),
    }
  }

  pub fn evaluate(&self, r: &[S]) -> S {
    let len = r.len();
    assert_eq!(len, self.size_point);
    (0..len)
      .map(|i| S::from((len - i - 1).pow2() as u64) * r[i])
      .sum()
  }
}

impl<S: SpartanExtensionField> DensePolynomial<S> {
  pub fn new(mut Z: Vec<S>) -> Self {
    // If length of Z is not a power of 2, append Z with 0
    let zero = S::field_zero();
    Z.extend(vec![zero; Z.len().next_power_of_two() - Z.len()]);
    DensePolynomial {
      num_vars: Z.len().log_2(),
      len: Z.len(),
      Z,
    }
  }

  pub fn get_num_vars(&self) -> usize {
    self.num_vars
  }

  pub fn len(&self) -> usize {
    self.len
  }

  pub fn clone(&self) -> DensePolynomial<S> {
    DensePolynomial::new(self.Z[0..self.len].to_vec())
  }

  pub fn split(&self, idx: usize) -> (DensePolynomial<S>, DensePolynomial<S>) {
    assert!(idx < self.len());
    (
      DensePolynomial::new(self.Z[..idx].to_vec()),
      DensePolynomial::new(self.Z[idx..2 * idx].to_vec()),
    )
  }

  pub fn bound(&self, L: &[S]) -> Vec<S> {
    let (left_num_vars, right_num_vars) =
      EqPolynomial::<S>::compute_factored_lens(self.get_num_vars());
    let L_size = left_num_vars.pow2();
    let R_size = right_num_vars.pow2();
    (0..R_size)
      .map(|i| (0..L_size).map(|j| L[j] * self.Z[j * R_size + i]).sum())
      .collect()
  }

  pub fn bound_poly_var_top(&mut self, r: &S) {
    let n = self.len() / 2;
    for i in 0..n {
      self.Z[i] = self.Z[i] + *r * (self.Z[i + n] - self.Z[i]);
    }
    self.num_vars -= 1;
    self.len = n;
  }

  // Bound_var_top but the polynomial is in (x, q, p) form and certain (p, q) pair is invalid
  pub fn bound_poly_var_top_disjoint_rounds(
    &mut self,
<<<<<<< HEAD
    r: &S,
=======
    r: &Scalar,
>>>>>>> 65abd5ef
    proof_space: usize,
    instance_space: usize,
    cons_len: usize,
    proof_len: usize,
    instance_len: usize,
    num_proofs: &Vec<usize>,
  ) {
    let n = self.len() / 2;
    assert_eq!(n, cons_len * proof_len * instance_len);

    for p in 0..instance_len {
      // Certain p, q combinations within the boolean hypercube always evaluate to 0
      let max_q = if proof_len != proof_space {
        proof_len
      } else {
        num_proofs[p]
      };
      for q in 0..max_q {
        for x in 0..cons_len {
          let i = x * proof_space * instance_space + q * instance_space + p;
          self.Z[i] = self.Z[i] + *r * (self.Z[i + n] - self.Z[i]);
        }
      }
    }
    self.num_vars -= 1;
    self.len = n;
  }

  // The polynomial is in (q, p, x) form and certain (p, q) pair is invalid
  // Binding the entire "q" section and q is in reverse order
  // Use "num_proofs" to record how many "q"s need to process for each "p"
  pub fn bound_poly_var_front_rq(
    &mut self,
<<<<<<< HEAD
    r_q: &Vec<S>,
=======
    r_q: &Vec<Scalar>,
>>>>>>> 65abd5ef
    mut max_proof_space: usize,
    instance_space: usize,
    cons_space: usize,
    mut num_proofs: Vec<usize>,
  ) {
    let mut n = self.len();
    assert_eq!(n, max_proof_space * instance_space * cons_space);

    for r in r_q {
      n /= 2;
      max_proof_space /= 2;

      for p in 0..instance_space {
        if num_proofs[p] == 1 {
          // q = 0
          for x in 0..cons_space {
            let i = p * cons_space + x;
            self.Z[i] = (S::field_one() - *r) * self.Z[i];
          }
        } else {
          num_proofs[p] /= 2;
          let step = max_proof_space / num_proofs[p];
          for q in (0..max_proof_space).step_by(step) {
            for x in 0..cons_space {
              let i = q * instance_space * cons_space + p * cons_space + x;
              self.Z[i] = self.Z[i] + *r * (self.Z[i + n] - self.Z[i]);
            }
          }
        }
      }
      self.num_vars -= 1;
      self.len = n;
    }
  }

<<<<<<< HEAD
  pub fn bound_poly_var_bot(&mut self, r: &S) {
=======
  pub fn bound_poly_var_bot(&mut self, r: &Scalar) {
>>>>>>> 65abd5ef
    let n = self.len() / 2;
    for i in 0..n {
      self.Z[i] = self.Z[2 * i] + *r * (self.Z[2 * i + 1] - self.Z[2 * i]);
    }
    self.num_vars -= 1;
    self.len = n;
  }

  // returns Z(r) in O(n) time
  pub fn evaluate(&self, r: &[S]) -> S {
    // r must have a value for each variable
    assert_eq!(r.len(), self.get_num_vars());
    let chis = EqPolynomial::new(r.to_vec()).evals();
    assert_eq!(chis.len(), self.Z.len());
    DotProductProofLog::compute_dotproduct(&self.Z, &chis)
  }

  fn vec(&self) -> &Vec<S> {
    &self.Z
  }

  pub fn extend(&mut self, other: &DensePolynomial<S>) {
    // TODO: allow extension even when some vars are bound
    assert_eq!(self.Z.len(), self.len);
    let other_vec = other.vec();
    assert_eq!(other_vec.len(), self.len);
    self.Z.extend(other_vec);
    self.num_vars += 1;
    self.len *= 2;
    assert_eq!(self.Z.len(), self.len);
  }

  pub fn merge<'a, I>(polys: I) -> DensePolynomial<S>
  where
    I: IntoIterator<Item = DensePolynomial<S>>,
  {
    let mut Z: Vec<S> = Vec::new();
    for poly in polys.into_iter() {
      Z.extend(poly.vec());
    }

    // pad the polynomial with zero polynomial at the end
    Z.resize(Z.len().next_power_of_two(), S::field_zero());

    DensePolynomial::new(Z)
  }

  pub fn from_usize(Z: &[usize]) -> Self {
    DensePolynomial::new(
      (0..Z.len())
        .map(|i| S::from(Z[i] as u64))
        .collect::<Vec<S>>(),
    )
  }
}

impl<S: SpartanExtensionField> Index<usize> for DensePolynomial<S> {
  type Output = S;

  #[inline(always)]
  fn index(&self, _index: usize) -> &S {
    &(self.Z[_index])
  }
}

#[derive(Clone, Debug, Serialize, Deserialize)]
pub struct PolyEvalProof<S: SpartanExtensionField> {
  proof: DotProductProofLog<S>,
}

impl<S: SpartanExtensionField> PolyEvalProof<S> {
  fn protocol_name() -> &'static [u8] {
    b"polynomial evaluation proof"
  }

  pub fn prove(
    poly: &DensePolynomial<S>,
    blinds_opt: Option<&PolyCommitmentBlinds<S>>,
    r: &[S],                  // point at which the polynomial is evaluated
    Zr: &S,                   // evaluation of \widetilde{Z}(r)
    blind_Zr_opt: Option<&S>, // specifies a blind for Zr
    transcript: &mut Transcript,
    random_tape: &mut RandomTape<S>,
  ) -> PolyEvalProof<S> {
    <Transcript as ProofTranscript<S>>::append_protocol_name(
      transcript,
      PolyEvalProof::<S>::protocol_name(),
    );

    // assert vectors are of the right size
    assert_eq!(poly.get_num_vars(), r.len());

    let (left_num_vars, right_num_vars) = EqPolynomial::<S>::compute_factored_lens(r.len());
    let L_size = left_num_vars.pow2();
    let R_size = right_num_vars.pow2();

    let default_blinds = PolyCommitmentBlinds {
      blinds: vec![S::field_zero(); L_size],
    };
    let blinds = blinds_opt.map_or(&default_blinds, |p| p);

    assert_eq!(blinds.blinds.len(), L_size);

    let zero = S::field_zero();
    let blind_Zr = blind_Zr_opt.map_or(&zero, |p| p);

    // compute the L and R vectors
    let eq = EqPolynomial::new(r.to_vec());
    let (L, R) = eq.compute_factored_evals();
    assert_eq!(L.len(), L_size);
    assert_eq!(R.len(), R_size);

    // compute the vector underneath L*Z and the L*blinds
    // compute vector-matrix product between L and Z viewed as a matrix
    let LZ = poly.bound(&L);
    let LZ_blind: S = (0..L.len()).map(|i| blinds.blinds[i] * L[i]).sum();

    // a dot product proof of size R_size
    let proof =
      DotProductProofLog::prove(transcript, random_tape, &LZ, &LZ_blind, &R, Zr, blind_Zr);

    PolyEvalProof { proof }
  }

  pub fn verify(
    &self,
    _transcript: &mut Transcript,
    _r: &[S], // point at which the polynomial is evaluated
  ) -> Result<(), ProofVerifyError> {
    // TODO: Alternative PCS Verification
    Ok(())
  }

  pub fn verify_plain(
    &self,
    _transcript: &mut Transcript,
    _r: &[S], // point at which the polynomial is evaluated
    _Zr: &S,  // evaluation \widetilde{Z}(r)
  ) -> Result<(), ProofVerifyError> {
    // TODO: Alternative PCS Verification
    Ok(())
  }

  // Evaluation of multiple points on the same instance
  pub fn prove_batched_points(
<<<<<<< HEAD
    poly: &DensePolynomial<S>,
    blinds_opt: Option<&PolyCommitmentBlinds<S>>,
    r_list: Vec<Vec<S>>,      // point at which the polynomial is evaluated
    Zr_list: Vec<S>,          // evaluation of \widetilde{Z}(r) on each point
    blind_Zr_opt: Option<&S>, // specifies a blind for Zr
=======
    poly: &DensePolynomial,
    blinds_opt: Option<&PolyCommitmentBlinds>,
    r_list: Vec<Vec<Scalar>>, // point at which the polynomial is evaluated
    Zr_list: Vec<Scalar>,     // evaluation of \widetilde{Z}(r) on each point
    blind_Zr_opt: Option<&Scalar>, // specifies a blind for Zr
    gens: &PolyCommitmentGens,
>>>>>>> 65abd5ef
    transcript: &mut Transcript,
    random_tape: &mut RandomTape<S>,
  ) -> Vec<PolyEvalProof<S>> {
    <Transcript as ProofTranscript<S>>::append_protocol_name(
      transcript,
      PolyEvalProof::<S>::protocol_name(),
    );

    // assert vectors are of the right size
    assert_eq!(r_list.len(), Zr_list.len());
    for r in &r_list {
      assert_eq!(poly.get_num_vars(), r.len());
    }

    let (left_num_vars, right_num_vars) = EqPolynomial::<S>::compute_factored_lens(r_list[0].len());
    let L_size = left_num_vars.pow2();
    let R_size = right_num_vars.pow2();

    let default_blinds = PolyCommitmentBlinds {
      blinds: vec![S::field_zero(); L_size],
    };
    let blinds = blinds_opt.map_or(&default_blinds, |p| p);

    assert_eq!(blinds.blinds.len(), L_size);

    let zero = S::field_zero();
    let blind_Zr = blind_Zr_opt.map_or(&zero, |p| p);

    // compute the L and R vectors
    // We can perform batched opening if L is the same, so we regroup the proofs by L vector
    // Map from the left half of the r to index in L_list
    let mut index_map: HashMap<Vec<S>, usize> = HashMap::new();
    let mut L_list: Vec<Vec<S>> = Vec::new();
    let mut R_list: Vec<Vec<S>> = Vec::new();
    let mut Zc_list: Vec<S> = Vec::new();

    let c_base = transcript.challenge_scalar(b"challenge_c");
    let mut c = S::field_one();
    for i in 0..r_list.len() {
      let eq = EqPolynomial::new(r_list[i].to_vec());
      let (Li, Ri) = eq.compute_factored_evals();
      assert_eq!(Li.len(), L_size);
      assert_eq!(Ri.len(), R_size);
      if let Some(index) = index_map.get(&r_list[i][..left_num_vars]) {
        // L already exist
        // generate coefficient for RLC
        c = c * c_base;
        R_list[*index] = (0..R_size).map(|j| R_list[*index][j] + c * Ri[j]).collect();
        Zc_list[*index] = Zc_list[*index] + c * Zr_list[i];
      } else {
        let next_index = L_list.len();
        index_map.insert(r_list[i][..left_num_vars].to_vec(), next_index);
        L_list.push(Li);
        R_list.push(Ri);
        Zc_list.push(Zr_list[i]);
      }
    }

    let mut proof_list = Vec::new();
    for i in 0..L_list.len() {
      let L = &L_list[i];
      let R = &R_list[i];
      // compute the vector underneath L*Z and the L*blinds
      // compute vector-matrix product between L and Z viewed as a matrix
      let LZ = poly.bound(L);
      let LZ_blind: S = (0..L.len()).map(|i| blinds.blinds[i] * L[i]).sum();

      // a dot product proof of size R_size
      let proof = DotProductProofLog::prove(
        transcript,
        random_tape,
        &LZ,
        &LZ_blind,
        R,
        &Zc_list[i],
        blind_Zr,
      );
      proof_list.push(proof);
    }

    proof_list
      .iter()
      .map(|proof| PolyEvalProof {
        proof: proof.clone(),
      })
      .collect()
  }

  pub fn verify_plain_batched_points(
    proof_list: &Vec<PolyEvalProof<S>>,
    transcript: &mut Transcript,
<<<<<<< HEAD
    r_list: Vec<Vec<S>>, // point at which the polynomial is evaluated
    Zr_list: Vec<S>,     // commitment to \widetilde{Z}(r) on each point
=======
    r_list: Vec<Vec<Scalar>>, // point at which the polynomial is evaluated
    Zr_list: Vec<Scalar>,     // commitment to \widetilde{Z}(r) on each point
    comm: &PolyCommitment,
>>>>>>> 65abd5ef
  ) -> Result<(), ProofVerifyError> {
    <Transcript as ProofTranscript<S>>::append_protocol_name(
      transcript,
      PolyEvalProof::<S>::protocol_name(),
    );

    let (left_num_vars, _) = EqPolynomial::<S>::compute_factored_lens(r_list[0].len());

    // compute the L and R
    // We can perform batched opening if L is the same, so we regroup the proofs by L vector
    // Map from the left half of the r to index in L_list
    let mut index_map: HashMap<Vec<S>, usize> = HashMap::new();
    let mut L_list: Vec<Vec<S>> = Vec::new();
    let mut R_list: Vec<Vec<S>> = Vec::new();
    let mut Zc_list: Vec<S> = Vec::new();

    let c_base = transcript.challenge_scalar(b"challenge_c");
    let mut c = S::field_one();
    for i in 0..r_list.len() {
      let eq = EqPolynomial::new(r_list[i].to_vec());
      let (Li, Ri) = eq.compute_factored_evals();
      if let Some(index) = index_map.get(&r_list[i][..left_num_vars]) {
        // L already exist
        // generate coefficient for RLC
<<<<<<< HEAD
        c = c * c_base;
        R_list[*index] = (0..Ri.len())
          .map(|j| R_list[*index][j] + c * Ri[j])
          .collect();
        Zc_list[*index] = Zc_list[*index] + c * Zr_list[i];
=======
        c *= c_base;
        R_list[*index] = (0..Ri.len())
          .map(|j| R_list[*index][j] + c * Ri[j])
          .collect();
        Zc_list[*index] += c * Zr_list[i];
>>>>>>> 65abd5ef
      } else {
        let next_index = L_list.len();
        index_map.insert(r_list[i][..left_num_vars].to_vec(), next_index);
        L_list.push(Li);
        R_list.push(Ri);
        Zc_list.push(Zr_list[i]);
      }
    }
    assert_eq!(L_list.len(), proof_list.len());

<<<<<<< HEAD
=======
    for i in 0..L_list.len() {
      let C_Zc = Zc_list[i]
        .commit(&Scalar::zero(), &gens.gens.gens_1)
        .compress();
      let L = &L_list[i];
      let R = &R_list[i];

      // compute a weighted sum of commitments and L
      let C_decompressed = comm.C.iter().map(|pt| pt.decompress().unwrap());

      let C_LZ = GroupElement::vartime_multiscalar_mul(L, C_decompressed).compress();

      proof_list[i]
        .proof
        .verify(R.len(), &gens.gens, transcript, R, &C_LZ, &C_Zc)?
    }

>>>>>>> 65abd5ef
    Ok(())
  }

  // Evaluation on multiple instances, each at different point
  // Size of each instance might be different, but all are larger than the evaluation point
  pub fn prove_batched_instances(
<<<<<<< HEAD
    poly_list: &Vec<DensePolynomial<S>>, // list of instances
    blinds_opt: Option<&PolyCommitmentBlinds<S>>,
    r_list: Vec<&Vec<S>>,     // point at which the polynomial is evaluated
    Zr_list: &Vec<S>,         // evaluation of \widetilde{Z}(r) on each instance
    blind_Zr_opt: Option<&S>, // specifies a blind for Zr
=======
    poly_list: &Vec<DensePolynomial>, // list of instances
    blinds_opt: Option<&PolyCommitmentBlinds>,
    r_list: Vec<&Vec<Scalar>>, // point at which the polynomial is evaluated
    Zr_list: &Vec<Scalar>,     // evaluation of \widetilde{Z}(r) on each instance
    blind_Zr_opt: Option<&Scalar>, // specifies a blind for Zr
    gens: &PolyCommitmentGens,
>>>>>>> 65abd5ef
    transcript: &mut Transcript,
    random_tape: &mut RandomTape<S>,
  ) -> Vec<PolyEvalProof<S>> {
    <Transcript as ProofTranscript<S>>::append_protocol_name(
      transcript,
      PolyEvalProof::<S>::protocol_name(),
    );

    // assert vectors are of the right size
    assert_eq!(poly_list.len(), r_list.len());
    assert_eq!(poly_list.len(), Zr_list.len());

    // We need one proof per poly size & R
    let mut index_map: HashMap<(usize, Vec<S>), usize> = HashMap::new();
    let mut LZ_list: Vec<Vec<S>> = Vec::new();
    let mut Zc_list = Vec::new();
    let mut L_list: Vec<Vec<S>> = Vec::new();
    let mut R_list: Vec<Vec<S>> = Vec::new();

    // generate coefficient for RLC
    let c_base = transcript.challenge_scalar(b"challenge_c");
    let mut c = S::field_one();
    let zero = S::field_zero();
    for i in 0..poly_list.len() {
      let poly = &poly_list[i];
      let num_vars = poly.get_num_vars();

      // compute L and R
      let (L, R) = {
        let r = r_list[i];
        // pad or trim r to correct length
        let r = {
          if num_vars >= r.len() {
            [vec![zero; num_vars - r.len()], r.to_vec()].concat()
          } else {
            r[r.len() - num_vars..].to_vec()
          }
        };
        let eq = EqPolynomial::new(r);
        eq.compute_factored_evals()
      };

      if let Some(index) = index_map.get(&(num_vars, R.clone())) {
        c = c * c_base;
        let LZ = poly.bound(&L);
        LZ_list[*index] = (0..LZ.len())
          .map(|j| LZ_list[*index][j] + c * LZ[j])
          .collect();
<<<<<<< HEAD
        Zc_list[*index] = Zc_list[*index] + c * Zr_list[i];
=======
        Zc_list[*index] += c * Zr_list[i];
>>>>>>> 65abd5ef
      } else {
        index_map.insert((num_vars, R.clone()), LZ_list.len());
        Zc_list.push(Zr_list[i]);
        // compute a weighted sum of commitments and L
        let LZ = poly.bound(&L);
        L_list.push(L);
        R_list.push(R);
        LZ_list.push(LZ);
      }
    }

    let mut proof_list = Vec::new();
    for i in 0..LZ_list.len() {
      let L = &L_list[i];
      let L_size = L.len();

      let default_blinds = PolyCommitmentBlinds {
        blinds: vec![S::field_zero(); L_size],
      };
      let blinds = blinds_opt.map_or(&default_blinds, |p| p);
      assert_eq!(blinds.blinds.len(), L_size);
      let blind_Zr = blind_Zr_opt.map_or(&zero, |p| p);
      let LZ_blind: S = (0..L.len()).map(|i| blinds.blinds[i] * L[i]).sum();

      // a dot product proof of size R_size
      let proof = DotProductProofLog::prove(
        transcript,
        random_tape,
        &LZ_list[i],
        &LZ_blind,
        &R_list[i],
        &Zc_list[i],
        blind_Zr,
      );
      proof_list.push(PolyEvalProof { proof });
    }

    proof_list
  }

  pub fn verify_plain_batched_instances(
    proof_list: &Vec<PolyEvalProof<S>>,
    transcript: &mut Transcript,
<<<<<<< HEAD
    r_list: Vec<&Vec<S>>,       // point at which the polynomial is evaluated
    Zr_list: &Vec<S>,           // commitment to \widetilde{Z}(r) of each instance
=======
    r_list: Vec<&Vec<Scalar>>, // point at which the polynomial is evaluated
    Zr_list: &Vec<Scalar>,     // commitment to \widetilde{Z}(r) of each instance
    comm_list: &Vec<PolyCommitment>, // commitment of each instance
>>>>>>> 65abd5ef
    num_vars_list: &Vec<usize>, // size of each polynomial
  ) -> Result<(), ProofVerifyError> {
    <Transcript as ProofTranscript<S>>::append_protocol_name(
      transcript,
      PolyEvalProof::<S>::protocol_name(),
    );

    // We need one proof per poly size + L size
    let mut index_map: HashMap<(usize, Vec<S>), usize> = HashMap::new();
    let mut Zc_list = Vec::new();
    let mut L_list: Vec<Vec<S>> = Vec::new();
    let mut R_list: Vec<Vec<S>> = Vec::new();

    // generate coefficient for RLC
    let c_base = transcript.challenge_scalar(b"challenge_c");
<<<<<<< HEAD
    let mut c = S::field_one();
    let zero = S::field_zero();

    for i in 0..r_list.len() {
=======
    let mut c = Scalar::one();
    let zero = Scalar::zero();
    for i in 0..comm_list.len() {
      let C_decompressed: Vec<RistrettoPoint> = comm_list[i]
        .C
        .iter()
        .map(|pt| pt.decompress().unwrap())
        .collect();
>>>>>>> 65abd5ef
      let num_vars = num_vars_list[i];

      // compute L and R
      let (L, R) = {
        let r = r_list[i];
        // pad or trim r to correct length
        let r = {
          if num_vars >= r.len() {
            [vec![zero; num_vars - r.len()], r.to_vec()].concat()
          } else {
            r[r.len() - num_vars..].to_vec()
          }
        };
        let eq = EqPolynomial::new(r);
        eq.compute_factored_evals()
      };

      if let Some(index) = index_map.get(&(num_vars, R.clone())) {
        c = c * c_base;
        Zc_list[*index] = Zc_list[*index] + c * Zr_list[i];
      } else {
        Zc_list.push(Zr_list[i]);
        // compute a weighted sum of commitments and L
        L_list.push(L);
        R_list.push(R);
      }
    }

<<<<<<< HEAD
=======
    // Verify proofs
    for i in 0..LZ_list.len() {
      let R = &R_list[i];
      let C_LZ = LZ_list[i].compress();
      let C_Zc = Zc_list[i]
        .commit(&Scalar::zero(), &gens.gens.gens_1)
        .compress();
      proof_list[i]
        .proof
        .verify(R.len(), &gens.gens, transcript, R, &C_LZ, &C_Zc)?;
    }
>>>>>>> 65abd5ef
    Ok(())
  }

  // Like prove_batched_instances, but r is divided into rq ++ ry
  // Each polynomial is supplemented with num_proofs and num_inputs
  pub fn prove_batched_instances_disjoint_rounds(
    poly_list: &Vec<&DensePolynomial<S>>,
    num_proofs_list: &Vec<usize>,
    num_inputs_list: &Vec<usize>,
    blinds_opt: Option<&PolyCommitmentBlinds<S>>,
    rq: &[S],
    ry: &[S],
    Zr_list: &Vec<S>,
    blind_Zr_opt: Option<&S>,
    transcript: &mut Transcript,
    random_tape: &mut RandomTape<S>,
  ) -> Vec<PolyEvalProof<S>> {
    <Transcript as ProofTranscript<S>>::append_protocol_name(
      transcript,
      PolyEvalProof::<S>::protocol_name(),
    );

    // assert vectors are of the right size
    assert_eq!(poly_list.len(), Zr_list.len());

    // We need one proof per (num_proofs, num_inputs) pair
    let mut index_map: HashMap<(usize, usize), usize> = HashMap::new();
    let mut LZ_list: Vec<Vec<S>> = Vec::new();
    let mut Zc_list = Vec::new();
    let mut L_list: Vec<Vec<S>> = Vec::new();
    let mut R_list = Vec::new();

    // generate coefficient for RLC
    let c_base = transcript.challenge_scalar(b"challenge_c");
    let mut c = S::field_one();
    let zero = S::field_zero();
    for i in 0..poly_list.len() {
      let poly = poly_list[i];
      let num_proofs = num_proofs_list[i];
      let num_inputs = num_inputs_list[i];
      if let Some(index) = index_map.get(&(num_proofs, num_inputs)) {
        c = c * c_base;
        let L = &L_list[*index].to_vec();
<<<<<<< HEAD
        let LZ = poly.bound(&L);
        LZ_list[*index] = (0..LZ.len())
          .map(|j| LZ_list[*index][j] + c * LZ[j])
          .collect();
        Zc_list[*index] = Zc_list[*index] + c * Zr_list[i];
=======
        let LZ = poly.bound(L);
        LZ_list[*index] = (0..LZ.len())
          .map(|j| LZ_list[*index][j] + c * LZ[j])
          .collect();
        Zc_list[*index] += c * Zr_list[i];
>>>>>>> 65abd5ef
      } else {
        index_map.insert((num_proofs, num_inputs), LZ_list.len());
        Zc_list.push(Zr_list[i]);
        let num_vars_q = num_proofs.log_2();
        let num_vars_y = num_inputs.log_2();
        // pad or trim rq and ry to correct length
        let (L, R) = {
          let ry_short = {
            if num_vars_y >= ry.len() {
              let ry_pad = &vec![zero; num_vars_y - ry.len()];
              [ry_pad, ry].concat()
            }
            // Else ry_short is the last w.num_inputs[p].log_2() entries of ry
            // thus, to obtain the actual ry, need to multiply by (1 - ry2)(1 - ry3)..., which is ry_factors[num_rounds_y - w.num_inputs[p]]
            else {
              ry[ry.len() - num_vars_y..].to_vec()
            }
          };
          let rq_short = rq[rq.len() - num_vars_q..].to_vec();
          let r = [rq_short, ry_short.clone()].concat();
          let eq = EqPolynomial::new(r);
          eq.compute_factored_evals()
        };
        // compute a weighted sum of commitments and L
        let LZ = poly.bound(&L);
        L_list.push(L);
        R_list.push(R);
        LZ_list.push(LZ);
      }
    }

    let mut proof_list = Vec::new();
    for i in 0..LZ_list.len() {
      let L = &L_list[i];
      let L_size = L.len();
      let default_blinds = PolyCommitmentBlinds {
        blinds: vec![S::field_zero(); L_size],
      };
      let blinds = blinds_opt.map_or(&default_blinds, |p| p);

      assert_eq!(blinds.blinds.len(), L_size);

      let blind_Zr = blind_Zr_opt.map_or(&zero, |p| p);
      let LZ_blind: S = (0..L.len()).map(|i| blinds.blinds[i] * L[i]).sum();

      // a dot product proof of size R_size
      let proof = DotProductProofLog::prove(
        transcript,
        random_tape,
        &LZ_list[i],
        &LZ_blind,
        &R_list[i],
        &Zc_list[i],
        blind_Zr,
      );
      proof_list.push(PolyEvalProof { proof });
    }
    proof_list
  }

  pub fn verify_batched_instances_disjoint_rounds(
    proof_list: &Vec<PolyEvalProof<S>>,
    num_proofs_list: &Vec<usize>,
    num_inputs_list: &Vec<usize>,
    transcript: &mut Transcript,
    rq: &[S],
    ry: &[S],
  ) -> Result<(), ProofVerifyError> {
    <Transcript as ProofTranscript<S>>::append_protocol_name(
      transcript,
      PolyEvalProof::<S>::protocol_name(),
    );

    // We need one proof per poly size
    let mut index_map: HashMap<(usize, usize), usize> = HashMap::new();
    let mut L_list = Vec::new();
    let mut R_list = Vec::new();

    // generate coefficient for RLC
    let c_base = transcript.challenge_scalar(b"challenge_c");
<<<<<<< HEAD
    let mut c = S::field_one();
    let zero = S::field_zero();

    for i in 0..num_proofs_list.len() {
=======
    let mut c = Scalar::one();
    let zero = Scalar::zero();
    for i in 0..comm_list.len() {
      let C_decompressed: Vec<RistrettoPoint> = comm_list[i]
        .C
        .iter()
        .map(|pt| pt.decompress().unwrap())
        .collect();
>>>>>>> 65abd5ef
      let num_proofs = num_proofs_list[i];
      let num_inputs = num_inputs_list[i];
      if let Some(index) = index_map.get(&(num_proofs, num_inputs)) {
        c = c * c_base;
        let _L = &L_list[*index];
      } else {
        let num_vars_q = num_proofs.log_2();
        let num_vars_y = num_inputs.log_2();
        // pad or trim rq and ry to correct length
        let (L, R) = {
          let ry_short = {
            if num_vars_y >= ry.len() {
              let ry_pad = &vec![zero; num_vars_y - ry.len()];
              [ry_pad, ry].concat()
            }
            // Else ry_short is the last w.num_inputs[p].log_2() entries of ry
            // thus, to obtain the actual ry, need to multiply by (1 - ry2)(1 - ry3)..., which is ry_factors[num_rounds_y - w.num_inputs[p]]
            else {
              ry[ry.len() - num_vars_y..].to_vec()
            }
          };
          let rq_short = rq[rq.len() - num_vars_q..].to_vec();
          let r = [rq_short, ry_short.clone()].concat();
          let eq = EqPolynomial::new(r);
          eq.compute_factored_evals()
        };
        // compute a weighted sum of commitments and L
        L_list.push(L);
        R_list.push(R);
      }
    }

    Ok(())
  }

  // Treat the polynomial(s) as univariate and open on a single point
  pub fn prove_uni_batched_instances(
<<<<<<< HEAD
    poly_list: &Vec<&DensePolynomial<S>>,
    r: &S,       // point at which the polynomial is evaluated
    Zr: &Vec<S>, // evaluation of \widetilde{Z}(r)
=======
    poly_list: &Vec<&DensePolynomial>,
    r: &Scalar,       // point at which the polynomial is evaluated
    Zr: &Vec<Scalar>, // evaluation of \widetilde{Z}(r)
    gens: &PolyCommitmentGens,
>>>>>>> 65abd5ef
    transcript: &mut Transcript,
    random_tape: &mut RandomTape<S>,
  ) -> PolyEvalProof<S> {
    <Transcript as ProofTranscript<S>>::append_protocol_name(
      transcript,
      PolyEvalProof::<S>::protocol_name(),
    );

    let max_num_vars = poly_list.iter().fold(0, |m, p| {
      if p.get_num_vars() > m {
        p.get_num_vars()
      } else {
        m
      }
    });
<<<<<<< HEAD
    let zero = S::field_zero();
=======
    let zero = Scalar::zero();
>>>>>>> 65abd5ef

    // L differs depending on size of the polynomial, but R always stay the same
    let (_, right_num_vars) = EqPolynomial::<S>::compute_factored_lens(max_num_vars);
    let R_size = right_num_vars.pow2();

    // compute R = <1, r, r^2, ...>
    let R = {
      let mut r_base = S::field_one();
      let mut R = Vec::new();
      for _ in 0..R_size {
        R.push(r_base);
        r_base = r_base * *r;
      }
      R
    };
    let mut L_map: HashMap<usize, Vec<S>> = HashMap::new();

    // compute the vector underneath L*Z
    // compute vector-matrix product between L and Z viewed as a matrix
    let c_base = transcript.challenge_scalar(b"challenge_c");
    let mut c = S::field_one();
    let mut LZ_comb = vec![zero; R_size];
    let mut Zr_comb = zero;

    for i in 0..poly_list.len() {
      let poly = &poly_list[i];
      let num_vars = poly.get_num_vars();
      let L = if let Some(L) = L_map.get(&num_vars) {
        L
      } else {
<<<<<<< HEAD
        let (left_num_vars, right_num_vars) = EqPolynomial::<S>::compute_factored_lens(num_vars);
=======
        let (left_num_vars, right_num_vars) = EqPolynomial::compute_factored_lens(num_vars);
>>>>>>> 65abd5ef
        let L_size = left_num_vars.pow2();
        let R_size = right_num_vars.pow2();
        let r_base = (0..R_size).fold(S::field_one(), |p, _| p * *r);
        // L is 1, r^k, r^2k, ...
        let mut l_base = S::field_one();
        let mut L = Vec::new();
        for _ in 0..L_size {
          L.push(l_base);
          l_base = l_base * r_base;
        }
        L_map.insert(num_vars, L.clone());
        L_map.get(&num_vars).unwrap()
      };

<<<<<<< HEAD
      let LZ = poly.bound(&L);
      LZ_comb = (0..R_size)
        .map(|i| LZ_comb[i] + if i < LZ.len() { c * LZ[i] } else { zero })
        .collect();
      Zr_comb = Zr_comb + c * Zr[i];
      c = c * c_base;
=======
      let LZ = poly.bound(L);
      LZ_comb = (0..R_size)
        .map(|i| LZ_comb[i] + if i < LZ.len() { c * LZ[i] } else { zero })
        .collect();
      Zr_comb += c * Zr[i];
      c *= c_base;
>>>>>>> 65abd5ef
    }

    // a dot product proof of size R_size
    let proof = DotProductProofLog::prove(
      transcript,
      random_tape,
      &LZ_comb,
      &zero,
      &R,
      &Zr_comb,
      &zero,
    );

    PolyEvalProof { proof }
  }

  pub fn verify_uni_batched_instances(
    &self,
    transcript: &mut Transcript,
<<<<<<< HEAD
    r: &S, // point at which the polynomial is evaluated
=======
    r: &Scalar,                 // point at which the polynomial is evaluated
    C_Zr: &Vec<RistrettoPoint>, // commitment to \widetilde{Z}(r)
    comm_list: &Vec<&PolyCommitment>,
>>>>>>> 65abd5ef
    poly_size: Vec<usize>,
  ) -> Result<(), ProofVerifyError> {
    <Transcript as ProofTranscript<S>>::append_protocol_name(
      transcript,
      PolyEvalProof::<S>::protocol_name(),
    );

    let max_poly_size = poly_size.iter().fold(0, |m, i| if *i > m { *i } else { m });
    // compute L and R
    let (_, right_num_vars) =
<<<<<<< HEAD
      EqPolynomial::<S>::compute_factored_lens(max_poly_size.next_power_of_two().log_2());
=======
      EqPolynomial::compute_factored_lens(max_poly_size.next_power_of_two().log_2());
>>>>>>> 65abd5ef
    let R_size = right_num_vars.pow2();

    // compute R = <1, r, r^2, ...>
    let R = {
      let mut r_base = S::field_one();
      let mut R = Vec::new();
      for _ in 0..R_size {
        R.push(r_base);
        r_base = r_base * *r;
      }
      R
    };
    let mut L_map: HashMap<usize, Vec<S>> = HashMap::new();

    // compute a weighted sum of commitments and L
    let c_base = transcript.challenge_scalar(b"challenge_c");
    let mut c = S::field_one();

    for i in 0..poly_size.len() {
      let num_vars = poly_size[i].next_power_of_two().log_2();
      let L = if let Some(L) = L_map.get(&num_vars) {
        L
      } else {
<<<<<<< HEAD
        let (left_num_vars, right_num_vars) = EqPolynomial::<S>::compute_factored_lens(num_vars);
=======
        let (left_num_vars, right_num_vars) = EqPolynomial::compute_factored_lens(num_vars);
>>>>>>> 65abd5ef
        let L_size = left_num_vars.pow2();
        let R_size = right_num_vars.pow2();
        let r_base = (0..R_size).fold(S::field_one(), |p, _| p * *r);
        // L is 1, r^k, r^2k, ...
        let mut l_base = S::field_one();
        let mut L = Vec::new();
        for _ in 0..L_size {
          L.push(l_base);
          l_base = l_base * r_base;
        }
        L_map.insert(num_vars, L.clone());
        L_map.get(&num_vars).unwrap()
      };

      c = c * c_base;
    }

<<<<<<< HEAD
    self.proof.verify(R.len(), transcript, &R)
=======
    self.proof.verify(
      R.len(),
      &gens.gens,
      transcript,
      &R,
      &C_LZ_comb.compress(),
      &C_Zr_comb.compress(),
    )
>>>>>>> 65abd5ef
  }
}

#[cfg(test)]
mod tests {
  use super::super::scalar::ScalarFromPrimitives;
  use super::*;
  use rand::rngs::OsRng;

  fn evaluate_with_LR(Z: &[Scalar], r: &[Scalar]) -> Scalar {
    let eq = EqPolynomial::new(r.to_vec());
    let (L, R) = eq.compute_factored_evals();

    let ell = r.len();
    // ensure ell is even
    assert!(ell % 2 == 0);
    // compute n = 2^\ell
    let n = ell.pow2();
    // compute m = sqrt(n) = 2^{\ell/2}
    let m = n.square_root();

    // compute vector-matrix product between L and Z viewed as a matrix
    let LZ = (0..m)
      .map(|i| (0..m).map(|j| L[j] * Z[j * m + i]).sum())
      .collect::<Vec<Scalar>>();

    // compute dot product between LZ and R
    DotProductProofLog::compute_dotproduct(&LZ, &R)
  }

  #[test]
  fn check_polynomial_evaluation() {
    // Z = [1, 2, 1, 4]
    let Z = vec![
      Scalar::one(),
      (2_usize).to_scalar(),
      (1_usize).to_scalar(),
      (4_usize).to_scalar(),
    ];

    // r = [4,3]
    let r = vec![(4_usize).to_scalar(), (3_usize).to_scalar()];

    let eval_with_LR = evaluate_with_LR(&Z, &r);
    let poly = DensePolynomial::new(Z);

    let eval = poly.evaluate(&r);
    assert_eq!(eval, (28_usize).to_scalar());
    assert_eq!(eval_with_LR, eval);
  }

  pub fn compute_factored_chis_at_r(r: &[Scalar]) -> (Vec<Scalar>, Vec<Scalar>) {
    let mut L: Vec<Scalar> = Vec::new();
    let mut R: Vec<Scalar> = Vec::new();

    let ell = r.len();
    assert!(ell % 2 == 0); // ensure ell is even
    let n = ell.pow2();
    let m = n.square_root();

    // compute row vector L
    for i in 0..m {
      let mut chi_i = Scalar::one();
      for j in 0..ell / 2 {
        let bit_j = ((m * i) & (1 << (r.len() - j - 1))) > 0;
        if bit_j {
          chi_i *= r[j];
        } else {
          chi_i *= Scalar::one() - r[j];
        }
      }
      L.push(chi_i);
    }

    // compute column vector R
    for i in 0..m {
      let mut chi_i = Scalar::one();
      for j in ell / 2..ell {
        let bit_j = (i & (1 << (r.len() - j - 1))) > 0;
        if bit_j {
          chi_i *= r[j];
        } else {
          chi_i *= Scalar::one() - r[j];
        }
      }
      R.push(chi_i);
    }
    (L, R)
  }

  pub fn compute_chis_at_r(r: &[Scalar]) -> Vec<Scalar> {
    let ell = r.len();
    let n = ell.pow2();
    let mut chis: Vec<Scalar> = Vec::new();
    for i in 0..n {
      let mut chi_i = Scalar::one();
      for j in 0..r.len() {
        let bit_j = (i & (1 << (r.len() - j - 1))) > 0;
        if bit_j {
          chi_i *= r[j];
        } else {
          chi_i *= Scalar::one() - r[j];
        }
      }
      chis.push(chi_i);
    }
    chis
  }

  pub fn compute_outerproduct(L: Vec<Scalar>, R: Vec<Scalar>) -> Vec<Scalar> {
    assert_eq!(L.len(), R.len());
    (0..L.len())
      .map(|i| (0..R.len()).map(|j| L[i] * R[j]).collect::<Vec<Scalar>>())
      .collect::<Vec<Vec<Scalar>>>()
      .into_iter()
      .flatten()
      .collect::<Vec<Scalar>>()
  }

  #[test]
  fn check_memoized_chis() {
    let mut csprng: OsRng = OsRng;

    let s = 10;
    let mut r: Vec<Scalar> = Vec::new();
    for _i in 0..s {
      r.push(Scalar::random(&mut csprng));
    }
    let chis = tests::compute_chis_at_r(&r);
    let chis_m = EqPolynomial::new(r).evals();
    assert_eq!(chis, chis_m);
  }

  #[test]
  fn check_factored_chis() {
    let mut csprng: OsRng = OsRng;

    let s = 10;
    let mut r: Vec<Scalar> = Vec::new();
    for _i in 0..s {
      r.push(Scalar::random(&mut csprng));
    }
    let chis = EqPolynomial::new(r.clone()).evals();
    let (L, R) = EqPolynomial::new(r).compute_factored_evals();
    let O = compute_outerproduct(L, R);
    assert_eq!(chis, O);
  }

  #[test]
  fn check_memoized_factored_chis() {
    let mut csprng: OsRng = OsRng;

    let s = 10;
    let mut r: Vec<Scalar> = Vec::new();
    for _i in 0..s {
      r.push(Scalar::random(&mut csprng));
    }
    let (L, R) = tests::compute_factored_chis_at_r(&r);
    let eq = EqPolynomial::new(r);
    let (L2, R2) = eq.compute_factored_evals();
    assert_eq!(L, L2);
    assert_eq!(R, R2);
  }
}<|MERGE_RESOLUTION|>--- conflicted
+++ resolved
@@ -7,12 +7,9 @@
 use super::random::RandomTape;
 use super::transcript::ProofTranscript;
 use core::ops::Index;
-<<<<<<< HEAD
-=======
-use curve25519_dalek::ristretto::RistrettoPoint;
->>>>>>> 65abd5ef
 use merlin::Transcript;
 use serde::{Deserialize, Serialize};
+use std::collections::HashMap;
 use std::collections::HashMap;
 
 #[cfg(feature = "multicore")]
@@ -25,15 +22,8 @@
   Z: Vec<S>, // evaluations of the polynomial in all the 2^num_vars Boolean inputs
 }
 
-<<<<<<< HEAD
 pub struct PolyCommitmentBlinds<S: SpartanExtensionField> {
   pub(crate) blinds: Vec<S>,
-=======
-impl PolyCommitment {
-  pub fn empty() -> Self {
-    PolyCommitment { C: Vec::new() }
-  }
->>>>>>> 65abd5ef
 }
 
 pub struct EqPolynomial<S: SpartanExtensionField> {
@@ -184,11 +174,7 @@
   // Bound_var_top but the polynomial is in (x, q, p) form and certain (p, q) pair is invalid
   pub fn bound_poly_var_top_disjoint_rounds(
     &mut self,
-<<<<<<< HEAD
     r: &S,
-=======
-    r: &Scalar,
->>>>>>> 65abd5ef
     proof_space: usize,
     instance_space: usize,
     cons_len: usize,
@@ -222,11 +208,7 @@
   // Use "num_proofs" to record how many "q"s need to process for each "p"
   pub fn bound_poly_var_front_rq(
     &mut self,
-<<<<<<< HEAD
     r_q: &Vec<S>,
-=======
-    r_q: &Vec<Scalar>,
->>>>>>> 65abd5ef
     mut max_proof_space: usize,
     instance_space: usize,
     cons_space: usize,
@@ -262,11 +244,7 @@
     }
   }
 
-<<<<<<< HEAD
   pub fn bound_poly_var_bot(&mut self, r: &S) {
-=======
-  pub fn bound_poly_var_bot(&mut self, r: &Scalar) {
->>>>>>> 65abd5ef
     let n = self.len() / 2;
     for i in 0..n {
       self.Z[i] = self.Z[2 * i] + *r * (self.Z[2 * i + 1] - self.Z[2 * i]);
@@ -412,20 +390,11 @@
 
   // Evaluation of multiple points on the same instance
   pub fn prove_batched_points(
-<<<<<<< HEAD
     poly: &DensePolynomial<S>,
     blinds_opt: Option<&PolyCommitmentBlinds<S>>,
     r_list: Vec<Vec<S>>,      // point at which the polynomial is evaluated
     Zr_list: Vec<S>,          // evaluation of \widetilde{Z}(r) on each point
     blind_Zr_opt: Option<&S>, // specifies a blind for Zr
-=======
-    poly: &DensePolynomial,
-    blinds_opt: Option<&PolyCommitmentBlinds>,
-    r_list: Vec<Vec<Scalar>>, // point at which the polynomial is evaluated
-    Zr_list: Vec<Scalar>,     // evaluation of \widetilde{Z}(r) on each point
-    blind_Zr_opt: Option<&Scalar>, // specifies a blind for Zr
-    gens: &PolyCommitmentGens,
->>>>>>> 65abd5ef
     transcript: &mut Transcript,
     random_tape: &mut RandomTape<S>,
   ) -> Vec<PolyEvalProof<S>> {
@@ -517,14 +486,8 @@
   pub fn verify_plain_batched_points(
     proof_list: &Vec<PolyEvalProof<S>>,
     transcript: &mut Transcript,
-<<<<<<< HEAD
     r_list: Vec<Vec<S>>, // point at which the polynomial is evaluated
     Zr_list: Vec<S>,     // commitment to \widetilde{Z}(r) on each point
-=======
-    r_list: Vec<Vec<Scalar>>, // point at which the polynomial is evaluated
-    Zr_list: Vec<Scalar>,     // commitment to \widetilde{Z}(r) on each point
-    comm: &PolyCommitment,
->>>>>>> 65abd5ef
   ) -> Result<(), ProofVerifyError> {
     <Transcript as ProofTranscript<S>>::append_protocol_name(
       transcript,
@@ -549,19 +512,11 @@
       if let Some(index) = index_map.get(&r_list[i][..left_num_vars]) {
         // L already exist
         // generate coefficient for RLC
-<<<<<<< HEAD
         c = c * c_base;
         R_list[*index] = (0..Ri.len())
           .map(|j| R_list[*index][j] + c * Ri[j])
           .collect();
         Zc_list[*index] = Zc_list[*index] + c * Zr_list[i];
-=======
-        c *= c_base;
-        R_list[*index] = (0..Ri.len())
-          .map(|j| R_list[*index][j] + c * Ri[j])
-          .collect();
-        Zc_list[*index] += c * Zr_list[i];
->>>>>>> 65abd5ef
       } else {
         let next_index = L_list.len();
         index_map.insert(r_list[i][..left_num_vars].to_vec(), next_index);
@@ -572,46 +527,17 @@
     }
     assert_eq!(L_list.len(), proof_list.len());
 
-<<<<<<< HEAD
-=======
-    for i in 0..L_list.len() {
-      let C_Zc = Zc_list[i]
-        .commit(&Scalar::zero(), &gens.gens.gens_1)
-        .compress();
-      let L = &L_list[i];
-      let R = &R_list[i];
-
-      // compute a weighted sum of commitments and L
-      let C_decompressed = comm.C.iter().map(|pt| pt.decompress().unwrap());
-
-      let C_LZ = GroupElement::vartime_multiscalar_mul(L, C_decompressed).compress();
-
-      proof_list[i]
-        .proof
-        .verify(R.len(), &gens.gens, transcript, R, &C_LZ, &C_Zc)?
-    }
-
->>>>>>> 65abd5ef
     Ok(())
   }
 
   // Evaluation on multiple instances, each at different point
   // Size of each instance might be different, but all are larger than the evaluation point
   pub fn prove_batched_instances(
-<<<<<<< HEAD
     poly_list: &Vec<DensePolynomial<S>>, // list of instances
     blinds_opt: Option<&PolyCommitmentBlinds<S>>,
     r_list: Vec<&Vec<S>>,     // point at which the polynomial is evaluated
     Zr_list: &Vec<S>,         // evaluation of \widetilde{Z}(r) on each instance
     blind_Zr_opt: Option<&S>, // specifies a blind for Zr
-=======
-    poly_list: &Vec<DensePolynomial>, // list of instances
-    blinds_opt: Option<&PolyCommitmentBlinds>,
-    r_list: Vec<&Vec<Scalar>>, // point at which the polynomial is evaluated
-    Zr_list: &Vec<Scalar>,     // evaluation of \widetilde{Z}(r) on each instance
-    blind_Zr_opt: Option<&Scalar>, // specifies a blind for Zr
-    gens: &PolyCommitmentGens,
->>>>>>> 65abd5ef
     transcript: &mut Transcript,
     random_tape: &mut RandomTape<S>,
   ) -> Vec<PolyEvalProof<S>> {
@@ -660,11 +586,7 @@
         LZ_list[*index] = (0..LZ.len())
           .map(|j| LZ_list[*index][j] + c * LZ[j])
           .collect();
-<<<<<<< HEAD
         Zc_list[*index] = Zc_list[*index] + c * Zr_list[i];
-=======
-        Zc_list[*index] += c * Zr_list[i];
->>>>>>> 65abd5ef
       } else {
         index_map.insert((num_vars, R.clone()), LZ_list.len());
         Zc_list.push(Zr_list[i]);
@@ -708,14 +630,8 @@
   pub fn verify_plain_batched_instances(
     proof_list: &Vec<PolyEvalProof<S>>,
     transcript: &mut Transcript,
-<<<<<<< HEAD
     r_list: Vec<&Vec<S>>,       // point at which the polynomial is evaluated
     Zr_list: &Vec<S>,           // commitment to \widetilde{Z}(r) of each instance
-=======
-    r_list: Vec<&Vec<Scalar>>, // point at which the polynomial is evaluated
-    Zr_list: &Vec<Scalar>,     // commitment to \widetilde{Z}(r) of each instance
-    comm_list: &Vec<PolyCommitment>, // commitment of each instance
->>>>>>> 65abd5ef
     num_vars_list: &Vec<usize>, // size of each polynomial
   ) -> Result<(), ProofVerifyError> {
     <Transcript as ProofTranscript<S>>::append_protocol_name(
@@ -731,21 +647,10 @@
 
     // generate coefficient for RLC
     let c_base = transcript.challenge_scalar(b"challenge_c");
-<<<<<<< HEAD
     let mut c = S::field_one();
     let zero = S::field_zero();
 
     for i in 0..r_list.len() {
-=======
-    let mut c = Scalar::one();
-    let zero = Scalar::zero();
-    for i in 0..comm_list.len() {
-      let C_decompressed: Vec<RistrettoPoint> = comm_list[i]
-        .C
-        .iter()
-        .map(|pt| pt.decompress().unwrap())
-        .collect();
->>>>>>> 65abd5ef
       let num_vars = num_vars_list[i];
 
       // compute L and R
@@ -774,20 +679,6 @@
       }
     }
 
-<<<<<<< HEAD
-=======
-    // Verify proofs
-    for i in 0..LZ_list.len() {
-      let R = &R_list[i];
-      let C_LZ = LZ_list[i].compress();
-      let C_Zc = Zc_list[i]
-        .commit(&Scalar::zero(), &gens.gens.gens_1)
-        .compress();
-      proof_list[i]
-        .proof
-        .verify(R.len(), &gens.gens, transcript, R, &C_LZ, &C_Zc)?;
-    }
->>>>>>> 65abd5ef
     Ok(())
   }
 
@@ -831,19 +722,11 @@
       if let Some(index) = index_map.get(&(num_proofs, num_inputs)) {
         c = c * c_base;
         let L = &L_list[*index].to_vec();
-<<<<<<< HEAD
         let LZ = poly.bound(&L);
         LZ_list[*index] = (0..LZ.len())
           .map(|j| LZ_list[*index][j] + c * LZ[j])
           .collect();
         Zc_list[*index] = Zc_list[*index] + c * Zr_list[i];
-=======
-        let LZ = poly.bound(L);
-        LZ_list[*index] = (0..LZ.len())
-          .map(|j| LZ_list[*index][j] + c * LZ[j])
-          .collect();
-        Zc_list[*index] += c * Zr_list[i];
->>>>>>> 65abd5ef
       } else {
         index_map.insert((num_proofs, num_inputs), LZ_list.len());
         Zc_list.push(Zr_list[i]);
@@ -924,21 +807,10 @@
 
     // generate coefficient for RLC
     let c_base = transcript.challenge_scalar(b"challenge_c");
-<<<<<<< HEAD
     let mut c = S::field_one();
     let zero = S::field_zero();
 
     for i in 0..num_proofs_list.len() {
-=======
-    let mut c = Scalar::one();
-    let zero = Scalar::zero();
-    for i in 0..comm_list.len() {
-      let C_decompressed: Vec<RistrettoPoint> = comm_list[i]
-        .C
-        .iter()
-        .map(|pt| pt.decompress().unwrap())
-        .collect();
->>>>>>> 65abd5ef
       let num_proofs = num_proofs_list[i];
       let num_inputs = num_inputs_list[i];
       if let Some(index) = index_map.get(&(num_proofs, num_inputs)) {
@@ -976,16 +848,9 @@
 
   // Treat the polynomial(s) as univariate and open on a single point
   pub fn prove_uni_batched_instances(
-<<<<<<< HEAD
     poly_list: &Vec<&DensePolynomial<S>>,
     r: &S,       // point at which the polynomial is evaluated
     Zr: &Vec<S>, // evaluation of \widetilde{Z}(r)
-=======
-    poly_list: &Vec<&DensePolynomial>,
-    r: &Scalar,       // point at which the polynomial is evaluated
-    Zr: &Vec<Scalar>, // evaluation of \widetilde{Z}(r)
-    gens: &PolyCommitmentGens,
->>>>>>> 65abd5ef
     transcript: &mut Transcript,
     random_tape: &mut RandomTape<S>,
   ) -> PolyEvalProof<S> {
@@ -1001,11 +866,7 @@
         m
       }
     });
-<<<<<<< HEAD
     let zero = S::field_zero();
-=======
-    let zero = Scalar::zero();
->>>>>>> 65abd5ef
 
     // L differs depending on size of the polynomial, but R always stay the same
     let (_, right_num_vars) = EqPolynomial::<S>::compute_factored_lens(max_num_vars);
@@ -1036,11 +897,7 @@
       let L = if let Some(L) = L_map.get(&num_vars) {
         L
       } else {
-<<<<<<< HEAD
         let (left_num_vars, right_num_vars) = EqPolynomial::<S>::compute_factored_lens(num_vars);
-=======
-        let (left_num_vars, right_num_vars) = EqPolynomial::compute_factored_lens(num_vars);
->>>>>>> 65abd5ef
         let L_size = left_num_vars.pow2();
         let R_size = right_num_vars.pow2();
         let r_base = (0..R_size).fold(S::field_one(), |p, _| p * *r);
@@ -1055,21 +912,12 @@
         L_map.get(&num_vars).unwrap()
       };
 
-<<<<<<< HEAD
       let LZ = poly.bound(&L);
       LZ_comb = (0..R_size)
         .map(|i| LZ_comb[i] + if i < LZ.len() { c * LZ[i] } else { zero })
         .collect();
       Zr_comb = Zr_comb + c * Zr[i];
       c = c * c_base;
-=======
-      let LZ = poly.bound(L);
-      LZ_comb = (0..R_size)
-        .map(|i| LZ_comb[i] + if i < LZ.len() { c * LZ[i] } else { zero })
-        .collect();
-      Zr_comb += c * Zr[i];
-      c *= c_base;
->>>>>>> 65abd5ef
     }
 
     // a dot product proof of size R_size
@@ -1089,13 +937,7 @@
   pub fn verify_uni_batched_instances(
     &self,
     transcript: &mut Transcript,
-<<<<<<< HEAD
     r: &S, // point at which the polynomial is evaluated
-=======
-    r: &Scalar,                 // point at which the polynomial is evaluated
-    C_Zr: &Vec<RistrettoPoint>, // commitment to \widetilde{Z}(r)
-    comm_list: &Vec<&PolyCommitment>,
->>>>>>> 65abd5ef
     poly_size: Vec<usize>,
   ) -> Result<(), ProofVerifyError> {
     <Transcript as ProofTranscript<S>>::append_protocol_name(
@@ -1106,11 +948,7 @@
     let max_poly_size = poly_size.iter().fold(0, |m, i| if *i > m { *i } else { m });
     // compute L and R
     let (_, right_num_vars) =
-<<<<<<< HEAD
       EqPolynomial::<S>::compute_factored_lens(max_poly_size.next_power_of_two().log_2());
-=======
-      EqPolynomial::compute_factored_lens(max_poly_size.next_power_of_two().log_2());
->>>>>>> 65abd5ef
     let R_size = right_num_vars.pow2();
 
     // compute R = <1, r, r^2, ...>
@@ -1134,11 +972,7 @@
       let L = if let Some(L) = L_map.get(&num_vars) {
         L
       } else {
-<<<<<<< HEAD
         let (left_num_vars, right_num_vars) = EqPolynomial::<S>::compute_factored_lens(num_vars);
-=======
-        let (left_num_vars, right_num_vars) = EqPolynomial::compute_factored_lens(num_vars);
->>>>>>> 65abd5ef
         let L_size = left_num_vars.pow2();
         let R_size = right_num_vars.pow2();
         let r_base = (0..R_size).fold(S::field_one(), |p, _| p * *r);
@@ -1156,18 +990,7 @@
       c = c * c_base;
     }
 
-<<<<<<< HEAD
     self.proof.verify(R.len(), transcript, &R)
-=======
-    self.proof.verify(
-      R.len(),
-      &gens.gens,
-      transcript,
-      &R,
-      &C_LZ_comb.compress(),
-      &C_Zr_comb.compress(),
-    )
->>>>>>> 65abd5ef
   }
 }
 
