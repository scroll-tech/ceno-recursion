// TODO: Recursion is not supported.
//       Generics are not supported.
//       Loop breaks are not supported.
//       Structs are not supported.
//       Multi-file program not supported
//       Can try eliminate ternaries with a constant condition
//       What would happen if block 0 is a loop to itself? Many analyses would break down!!!

use blocks_optimization::bl_trans_map;
use blocks_optimization::rp_replacement_stmt;
use log::debug;

use crate::front::field_list::FieldList;
use crate::front::zsharp::pretty::*;
use crate::front::zsharp::PathBuf;
use crate::front::zsharp::Ty;
use crate::front::zsharp::ZGen;
use crate::front::zsharp::*;
use std::collections::{BTreeMap, BTreeSet, HashMap};
use std::convert::TryInto;
use zokrates_pest_ast::*;

const STORE: usize = 0;
const LOAD: usize = 1;
const INIT_STORE: usize = 2;
const DUMMY_LOAD: usize = 3;

const W_TS: &str = "%w1";
const W_AS: &str = "%w2";
const W_SP: &str = "%w3";
const W_BP: &str = "%w4";

fn cond_expr<'ast>(
    ident: IdentifierExpression<'ast>,
    condition: Expression<'ast>,
) -> Expression<'ast> {
    let ce = Expression::Binary(BinaryExpression {
        // op: BinaryOperator::Lt,
        op: BinaryOperator::NotEq,
        left: Box::new(Expression::Identifier(ident.clone())),
        right: Box::new(condition.clone()),
        span: Span::new("", 0, 0).unwrap(),
    });
    ce
}

pub fn ty_to_dec_suffix<'ast>(ty: &Type<'ast>) -> DecimalSuffix<'ast> {
    let span = Span::new("", 0, 0).unwrap();
    match ty {
        Type::Basic(BasicType::Field(_)) => DecimalSuffix::Field(FieldSuffix { span }),
        Type::Basic(BasicType::U8(_)) => DecimalSuffix::U8(U8Suffix { span }),
        Type::Basic(BasicType::U16(_)) => DecimalSuffix::U16(U16Suffix { span }),
        Type::Basic(BasicType::U32(_)) => DecimalSuffix::U32(U32Suffix { span }),
        Type::Basic(BasicType::U64(_)) => DecimalSuffix::U64(U64Suffix { span }),
        _ => {
            panic!("Type not supported for loop iterator: {:?}.", ty)
        }
    }
}

pub fn ty_to_type<'ast>(ty: &Ty) -> Result<Type<'ast>, String> {
    debug!("Ty to type: {:?}", ty);

    match ty {
        Ty::Uint(8) => Ok(Type::Basic(BasicType::U8(U8Type {
            span: Span::new("", 0, 0).unwrap(),
        }))),
        Ty::Uint(16) => Ok(Type::Basic(BasicType::U16(U16Type {
            span: Span::new("", 0, 0).unwrap(),
        }))),
        Ty::Uint(32) => Ok(Type::Basic(BasicType::U32(U32Type {
            span: Span::new("", 0, 0).unwrap(),
        }))),
        Ty::Uint(64) => Ok(Type::Basic(BasicType::U64(U64Type {
            span: Span::new("", 0, 0).unwrap(),
        }))),
        Ty::Bool => Ok(Type::Basic(BasicType::Boolean(BooleanType {
            span: Span::new("", 0, 0).unwrap(),
        }))),
        Ty::Field | Ty::Array(..) => Ok(Type::Basic(BasicType::Field(FieldType {
            span: Span::new("", 0, 0).unwrap(),
        }))),
        _ => Err(format!("Type not supported: {:?}", ty)),
    }
}

// Convert a field into other types, used for LOADs
fn field_to_ty(f: T, ty: &Ty) -> Result<T, String> {
    match ty {
        Ty::Uint(n) => Ok(T::new(Ty::Uint(*n), term![Op::PfToBv(*n); f.term])),
        Ty::Bool => field_to_bool(f),
        Ty::Field => Ok(f),
        _ => Err(format!("Type not supported: {:?}", ty)),
    }
}

// Given a (potentially struct) type and access pattern,
// return size of type (# of fields to express it) and offset to the access
fn access_to_offset(ty: &Ty, acc: &[MemberAccess]) -> (usize, usize) {
    if let Ty::Struct(_, members) = ty {
        let mut size = 0;
        let mut offset = size;
        // if acc_encountered is true, then offset no longer inreases
        let mut acc_encountered = acc.len() == 0;
        for (m_name, m_ty) in &members.clone().into_map() {
            if acc.len() > 0 && &acc[0].id.value == m_name {
                let (m_size, m_offset) = access_to_offset(m_ty, &acc[1..]);
                size += m_size;
                offset += m_offset;
                acc_encountered = true;
            } else {
                let (m_size, _) = access_to_offset(m_ty, &[]);
                size += m_size;
                if !acc_encountered {
                    offset += m_size
                };
            }
        }
        assert!(acc_encountered);
        (size, offset)
    }
    // All non-struct types have size 1
    else {
        return (1, 0);
    }
}

pub fn bl_coda<'ast>(nb: NextBlock) -> Expression<'ast> {
    match nb {
        NextBlock::Label(val) => Expression::Literal(LiteralExpression::DecimalLiteral(
            DecimalLiteralExpression {
                value: DecimalNumber {
                    value: format!("{}", val),
                    span: Span::new("", 0, 0).unwrap(),
                },
                suffix: Some(ty_to_dec_suffix(&Type::Basic(BasicType::Field(
                    FieldType {
                        span: Span::new("", 0, 0).unwrap(),
                    },
                )))),
                span: Span::new("", 0, 0).unwrap(),
            },
        )),
        NextBlock::Rp(f_name) => Expression::Identifier(IdentifierExpression {
            value: format!("rp@.{}", f_name),
            span: Span::new("", 0, 0).unwrap(),
        }),
    }
}

pub fn bl_trans<'ast>(
    cond: Expression<'ast>,
    tval: NextBlock,
    fval: NextBlock,
) -> Expression<'ast> {
    Expression::Ternary(TernaryExpression {
        first: Box::new(cond),
        second: Box::new(bl_coda(tval)),
        third: Box::new(bl_coda(fval)),
        span: Span::new("", 0, 0).unwrap(),
    })
}

// Generate the statement: var = 0
pub fn bl_gen_init_stmt<'ast>(var: &str, ty: &Ty) -> Statement<'ast> {
    let typ = ty_to_type(ty).unwrap();
    let var_init_stmt = Statement::Definition(DefinitionStatement {
        lhs: vec![TypedIdentifierOrAssignee::TypedIdentifier(
            TypedIdentifier {
                array_metadata: None,
                ty: typ.clone(),
                identifier: IdentifierExpression {
                    value: var.to_string(),
                    span: Span::new("", 0, 0).unwrap(),
                },
                span: Span::new("", 0, 0).unwrap(),
            },
        )],
        expression: match ty {
            Ty::Bool => Expression::Literal(LiteralExpression::BooleanLiteral(
                BooleanLiteralExpression {
                    value: "false".to_string(),
                    span: Span::new("", 0, 0).unwrap(),
                },
            )),
            _ => Expression::Literal(LiteralExpression::DecimalLiteral(
                DecimalLiteralExpression {
                    value: DecimalNumber {
                        value: "0".to_string(),
                        span: Span::new("", 0, 0).unwrap(),
                    },
                    suffix: Some(ty_to_dec_suffix(&typ)),
                    span: Span::new("", 0, 0).unwrap(),
                },
            )),
        },
        span: Span::new("", 0, 0).unwrap(),
    });
    var_init_stmt
}

// Generate the statement: var = var + offset
pub fn bl_gen_increment_stmt<'ast>(var: &str, offset: usize, ty: &Ty) -> Statement<'ast> {
    let typ = ty_to_type(ty).unwrap();
    let var_update_stmt = Statement::Definition(DefinitionStatement {
        lhs: vec![TypedIdentifierOrAssignee::Assignee(Assignee {
            id: IdentifierExpression {
                value: var.to_string(),
                span: Span::new("", 0, 0).unwrap(),
            },
            accesses: Vec::new(),
            span: Span::new("", 0, 0).unwrap(),
        })],
        expression: Expression::Binary(BinaryExpression {
            op: BinaryOperator::Add,
            left: Box::new(Expression::Identifier(IdentifierExpression {
                value: var.to_string(),
                span: Span::new("", 0, 0).unwrap(),
            })),
            right: Box::new(Expression::Literal(LiteralExpression::DecimalLiteral(
                DecimalLiteralExpression {
                    value: DecimalNumber {
                        value: offset.to_string(),
                        span: Span::new("", 0, 0).unwrap(),
                    },
                    suffix: Some(ty_to_dec_suffix(&typ)),
                    span: Span::new("", 0, 0).unwrap(),
                },
            ))),
            span: Span::new("", 0, 0).unwrap(),
        }),
        span: Span::new("", 0, 0).unwrap(),
    });
    var_update_stmt
}

#[derive(Clone)]
pub struct Block<'ast> {
    pub name: usize,
    pub inputs: Vec<(String, Option<Ty>)>,
    pub outputs: Vec<(String, Option<Ty>)>,
    pub instructions: Vec<BlockContent<'ast>>,
    pub terminator: BlockTerminator<'ast>,
    // The upper bound on the number of times a block is executed within one execution of the function
    pub fn_num_exec_bound: usize,
    // Is this block the head of a while loop? If so, this block cannot be merged with any block before it
    pub is_head_of_while_loop: bool,
    // Number of read-only memory accesses
    pub num_ro_ops: usize,
    // Number of non-scoping-related memory accesses
    pub num_vm_ops: usize,
    // Name of the function the block is in
    pub fn_name: String,
    // Depth of the scope of the function
    pub scope: usize,
    // Number of (estimated) constraints generated by the block
    pub num_cons: usize,
}

#[derive(Clone, PartialEq, Debug)]
pub enum BlockContent<'ast> {
    //       val   type  liveness
    Witness((String, Ty, bool)), // Dead witnesses will still be provided by the prover, and thus liveness must be explicitly stated
    //       val   type  offset
    MemPush((String, Ty, usize)), // %PHY[%SP + offset] = val
    MemPop((String, Ty, usize)),  // val = %PHY[%BP + offset]
    //          arr   type size_expr         read_only
    ArrayInit((String, Ty, Expression<'ast>, bool)),
    //     val_expr         type   arr   id_expr           init?  read-only?
    Store((Expression<'ast>, Ty, String, Expression<'ast>, bool, bool)), // arr[id] = val, if read-only then no timestamp & load/store
    //    var    type   arr   id_expr           read_only?
    Load((String, Ty, String, Expression<'ast>, bool)), // val = arr[id], if read-only then no timestamp & load/store
    //        read_only?
    DummyLoad(bool),
    Branch(
        (
            Expression<'ast>,
            Vec<BlockContent<'ast>>,
            Vec<BlockContent<'ast>>,
        ),
    ),
    Stmt(Statement<'ast>), // other statements
}

#[derive(Clone)]
// Coda is the number of total types of blocks
pub enum BlockTerminator<'ast> {
    Transition(Expression<'ast>), // Expression that should be evaluated to either a const int or "rp@"
    FuncCall(String), // Placeholders before blocks corresponding to each function has been determined
    ProgTerm,         // The program terminates
}

#[derive(Clone, PartialEq)]
// The next block either has a usize label or is pointed by rp@
// Used to construct Block Transition
pub enum NextBlock {
    Label(usize),
    Rp(String), // String refer to the name of the CALLEE
}

impl<'ast> Block<'ast> {
    pub fn new(name: usize, num_exec_bound: usize, fn_name: String, scope: usize) -> Self {
        let input = Self {
            name,
            inputs: Vec::new(),
            outputs: Vec::new(),
            instructions: Vec::new(),
            terminator: BlockTerminator::Transition(bl_coda(NextBlock::Label(name + 1))),
            fn_num_exec_bound: num_exec_bound,
            is_head_of_while_loop: false,
            num_ro_ops: 0,
            num_vm_ops: 0,
            fn_name,
            scope,
            num_cons: 0,
        };
        input
    }

    pub fn clone(name: usize, old_bl: &Block<'ast>) -> Self {
        let input = Self {
            name,
            inputs: old_bl.inputs.clone(),
            outputs: old_bl.outputs.clone(),
            instructions: old_bl.instructions.clone(),
            terminator: old_bl.terminator.clone(),
            fn_num_exec_bound: old_bl.fn_num_exec_bound,
            is_head_of_while_loop: old_bl.is_head_of_while_loop,
            num_ro_ops: old_bl.num_ro_ops,
            num_vm_ops: old_bl.num_vm_ops,
            fn_name: old_bl.fn_name.clone(),
            scope: old_bl.scope,
            num_cons: old_bl.num_cons,
        };
        input
    }

    pub fn get_num_inputs(&self) -> usize {
        let mut count = 0;
        for i in &self.inputs {
            let (_, ty) = i;
            if let Some(_) = ty {
                count += 1;
            }
        }
        return count;
    }

    // Concatentate blocks together
    pub fn concat(&mut self, succ: Block<'ast>) {
        // Instructions
        self.instructions.extend(succ.instructions);
        // Terminator
        self.terminator = succ.terminator;
        // Add up memory operators
        self.num_ro_ops += succ.num_ro_ops;
        self.num_vm_ops += succ.num_vm_ops;
        // Add up number of constraints
        self.num_cons += succ.num_cons;
    }

    pub fn pretty(&self) {
        println!("\nBlock {}:", self.name);
        println!("Func: {}, Scope: {}", self.fn_name, self.scope);
        println!(
            "Exec Bound: {}, While Loop: {}",
            self.fn_num_exec_bound, self.is_head_of_while_loop
        );
        println!("RO Ops: {}, VM Ops: {}", self.num_ro_ops, self.num_vm_ops);
        println!(
            "Num Cons: {}",
            if self.num_cons == 0 {
                "-".to_string()
            } else {
                self.num_cons.to_string()
            }
        );
        println!("Inputs:");

        for i in &self.inputs {
            let (name, ty) = i;
            if let Some(x) = ty {
                println!("    {}: {}", pretty_name(name), x);
            }
        }
        println!("Outputs:");
        for i in &self.outputs {
            let (name, ty) = i;
            if let Some(x) = ty {
                println!("    {}: {}", pretty_name(name), x);
            }
        }
        println!("Instructions:");
        for c in &self.instructions {
            pretty_block_content(1, c);
        }
        match &self.terminator {
            BlockTerminator::Transition(e) => {
                print!("Transition: ");
                pretty_expr::<true>(e);
            }
            BlockTerminator::FuncCall(fc) => {
                print!("Transition: -> function call on {}.", fc);
            }
            BlockTerminator::ProgTerm => {
                print!("Program terminates.")
            }
        }
    }
}

// All information regarding scoping of every variable
pub struct VarScopeInfo {
    // Every time a variable is overwritten at a new scope, it receives a new version number at the specific depth
    // Use var_version to record the version number of each (var_name, fn_name) at each depth
    // Note: variable depth is how many times the variable has been overwritten, which might be different from the depth of the scope
    var_version: HashMap<(String, String), Vec<usize>>,
    // Use var_stack to track the depth of the variable
    // For each (var_name, fn_name), record all scopes that it has been defined
    // i.e., [0, 2, 3] means the variables has been defined in scope 0, 2, 3
    var_stack: HashMap<(String, String), Vec<(usize, Ty)>>,
    // Set of names of all of the constants
    constants: BTreeSet<(String, Ty)>,
}

impl VarScopeInfo {
    fn new() -> VarScopeInfo {
        VarScopeInfo {
            var_version: HashMap::new(),
            var_stack: HashMap::new(),
            constants: BTreeSet::new(),
        }
    }

    // Declare a variable in a given scope of a given function, return the new variable name
    // If the declared variable is a struct, declare itself and all members, return the new struct
    fn declare_var(&mut self, var_name: &str, fn_name: &str, cur_scope: usize, ty: Ty) -> String {
        let name = &(var_name.to_string(), fn_name.to_string());
        // Declare struct members
        if let Ty::Struct(_, members) = &ty {
            for (m, m_ty) in members.clone().into_map() {
                let member_name = format!("{}^{}", var_name, m);
                self.declare_var(&member_name, fn_name, cur_scope, m_ty);
            }
        }
        // Declare self
        match self.var_stack.get(name) {
            Some(stack) => {
                assert!(stack.len() == 0 || stack[stack.len() - 1].0 <= cur_scope);
                // If stack[stack.len() - 1] == cur_scope, this is shadowing
                // allocate a new version if declared type does not match with existing type
                if stack.len() > 0 && stack[stack.len() - 1].0 == cur_scope {
                    if ty != stack[stack.len() - 1].1 {
                        let mut new_stack = stack.to_vec();
                        new_stack[stack.len() - 1].1 = ty;
                        let new_depth = new_stack.len() - 1;
                        let mut version_list = self.var_version.get(name).unwrap().to_vec();
                        version_list[new_depth] += 1;
                        self.var_version.insert(name.clone(), version_list);
                        self.var_stack.insert(name.clone(), new_stack);
                    }
                } else {
                    let new_stack = [stack.to_vec(), vec![(cur_scope, ty)]].concat();
                    let new_depth = new_stack.len() - 1;
                    let mut version_list = self.var_version.get(name).unwrap().to_vec();
                    if version_list.len() > new_depth {
                        // If the variable has a version at cur_scope, increment it by 1
                        version_list[new_depth] += 1;
                        self.var_version.insert(name.clone(), version_list);
                    } else {
                        // Otherwise, assign version 0 to the new depth
                        // Assert that new_depth is only one-depth higher than the previous highest depth
                        assert_eq!(version_list.len(), new_depth);
                        version_list.push(0);
                        self.var_version.insert(name.clone(), version_list);
                    }
                    self.var_stack.insert(name.clone(), new_stack);
                }
            }
            None => {
                // If the variable is never defined, add variable to var_version and var_stack
                self.var_stack.insert(name.clone(), vec![(cur_scope, ty)]);
                let version_list = vec![0];
                self.var_version.insert(name.clone(), version_list.to_vec());
            }
        }
        self.reference_var(var_name, fn_name).unwrap().0
    }

    // Given a variable, return "<var_name>.<func_name>.<scope>.<version>" and its type
    fn reference_var(&self, var_name: &str, fn_name: &str) -> Result<(String, Ty), String> {
        let name = &(var_name.to_string(), fn_name.to_string());
        // Check whether the variable is local
        if let Some(stack) = self.var_stack.get(&name) {
            let depth = stack.len() - 1;
            let version = self.var_version.get(&name).unwrap()[depth];
            let ty = stack[depth].1.clone();
            Ok((
                format!("{}.{}.{}.{}", var_name, fn_name, depth, version),
                ty,
            ))
        } else {
            Err(format!(
                "reference_var failed: variable {} does not exist in function {}",
                var_name, fn_name
            ))
        }
    }

    fn add_constant(&mut self, const_name: &str, const_ty: Ty) {
        self.constants.insert((const_name.to_string(), const_ty));
    }

    // exit the current scope
    fn exit_scope(&mut self, fn_name: &str, cur_scope: usize) {
        // First record all variables that need scope change
        let mut updates = HashMap::new();
        for ((var_name, var_fn_name), stack) in &self.var_stack {
            if var_fn_name == fn_name && stack.len() > 0 {
                let var_top_scope = stack[stack.len() - 1].0;
                assert!(var_top_scope <= cur_scope);
                if var_top_scope == cur_scope {
                    updates.insert(
                        (var_name.to_string(), var_fn_name.to_string()),
                        stack[..stack.len() - 1].to_vec(),
                    );
                }
            }
        }
        // Update self.var_stack
        for (name, stack) in updates {
            self.var_stack.insert(name, stack);
        }
    }
}

// All information regarding array initialization
pub struct ArrayInitInfo<'ast> {
    // Is the initializer length runtime knowledge?
    // If dynamic, then unique_contents.len() == 1
    dynamic: bool,
    // All unique entries as expressions
    unique_contents: Vec<Expression<'ast>>,
    // Length expression of array, if dynamic
    dyn_length: Option<Expression<'ast>>,
    // Entries of the array, mapped to indices of unique_contents
    arr_entries: Option<Vec<usize>>,
    read_only: bool,
    entry_ty: Ty,
}

impl<'ast> ArrayInitInfo<'ast> {
    fn from_static_array_initializer(
        value: Expression<'ast>,
        arr_size: usize,
        read_only: bool,
        entry_ty: Ty,
    ) -> ArrayInitInfo<'ast> {
        ArrayInitInfo {
            dynamic: false,
            unique_contents: vec![value],
            dyn_length: None,
            arr_entries: Some(vec![0; arr_size]),
            read_only,
            entry_ty,
        }
    }

    fn from_dyn_array_initializer(
        value: Expression<'ast>,
        dyn_arr_len: Expression<'ast>,
        read_only: bool,
        entry_ty: Ty,
    ) -> ArrayInitInfo<'ast> {
        ArrayInitInfo {
            dynamic: true,
            unique_contents: vec![value],
            dyn_length: Some(dyn_arr_len),
            arr_entries: None,
            read_only,
            entry_ty,
        }
    }

    fn from_inline_array(
        entries: Vec<Expression<'ast>>,
        read_only: bool,
        entry_ty: Ty,
    ) -> ArrayInitInfo<'ast> {
        let mut unique_contents = Vec::new();
        let mut arr_entries = Vec::new();
        for e in entries.into_iter() {
            unique_contents.push(e.clone());
            arr_entries.push(unique_contents.len() - 1);
        }
        ArrayInitInfo {
            dynamic: false,
            unique_contents,
            dyn_length: None,
            arr_entries: Some(arr_entries),
            read_only,
            entry_ty,
        }
    }

    // Return array length as an expression
    fn len_as_expr(&self, const_ty: &Ty) -> Expression<'ast> {
        if self.dynamic {
            self.dyn_length.clone().unwrap()
        } else {
            let to_expr = Expression::Literal(LiteralExpression::DecimalLiteral(
                DecimalLiteralExpression {
                    value: DecimalNumber {
                        value: self.arr_entries.clone().unwrap().len().to_string(),
                        span: Span::new("", 0, 0).unwrap(),
                    },
                    suffix: Some(ty_to_dec_suffix(&ty_to_type(const_ty).unwrap())),
                    span: Span::new("", 0, 0).unwrap(),
                },
            ));
            to_expr
        }
    }
}

impl<'ast> ZGen<'ast> {
    // Returns blocks, block_size, and arguments and their types
    pub fn bl_gen_entry_fn(&'ast self, n: &str) -> (Vec<Block<'ast>>, usize, Vec<(String, Ty)>) {
        debug!("Block Gen entry: {}", n);

        let (f_file, f_name) = self.deref_import(n);
        if let Some(f) = self.functions.get(&f_file).and_then(|m| m.get(&f_name)) {
            if !f.generics.is_empty() {
                panic!("const_entry_fn cannot be called on a generic function")
            }
        } else {
            panic!(
                "No function '{:?}//{}' attempting const_entry_fn",
                &f_file, &f_name
            );
        }

        // Blocks for main function
        let mut blks = Vec::new();
        let mut blks_len = 0;
        // Create the initial block
        blks.push(Block::new(0, 1, f_name.to_string(), 0));
        blks_len += 1;
        // Initialize %SP
        // XXX: %SP is now a program input
        // blks[blks_len - 1].instructions.push(BlockContent::Stmt(bl_gen_init_stmt("%SP", &Ty::Field)));
        // Initialize %BP
        blks[blks_len - 1]
            .instructions
            .push(BlockContent::Stmt(bl_gen_init_stmt("%BP", &Ty::Field)));
        // Initialize %TS for memory timestamp
        blks[blks_len - 1]
            .instructions
            .push(BlockContent::Stmt(bl_gen_init_stmt("%TS", &Ty::Field)));
        // Initialize %AS for allocating arrays
        // XXX: %AS is now a program input
        // blks[blks_len - 1].instructions.push(BlockContent::Stmt(bl_gen_init_stmt("%AS", &Ty::Field)));

        // Create a mapping from each function name to (entry_bl, exit_bl, inline?)
        let mut func_blk_map: BTreeMap<String, (usize, usize, bool)> = BTreeMap::new();
        // Create global variable scope info
        let mut var_scope_info: VarScopeInfo = VarScopeInfo::new();
        // constants
        let files = &self.asts.iter().map(|(p, _)| p).collect();
        (blks, blks_len, var_scope_info) = self
            .bl_gen_constants(blks, blks_len, &files, var_scope_info)
            .unwrap_or_else(|e| panic!("gen_constants failed: {}", e));
        // main functions
        let inputs: Vec<(String, Ty)>;
        (blks, blks_len, inputs, var_scope_info) = self
            .bl_gen_function_init_::<true>(blks, blks_len, f_file.clone(), f_name, var_scope_info)
            .unwrap_or_else(|e| panic!("const_entry_fn failed: {}", e));
        func_blk_map.insert("main".to_string(), (0, blks_len - 1, false));
        // other functions
        for (func_file, funcs) in &self.functions {
            for (f_name, f) in funcs {
                if f_name != "main" {
                    let entry_bl = blks_len;
                    (blks, blks_len, _, var_scope_info) = self
                        .bl_gen_function_init_::<false>(
                            blks,
                            blks_len,
                            func_file.clone(),
                            f_name.to_string(),
                            var_scope_info,
                        )
                        .unwrap_or_else(|e| panic!("const_entry_fn failed: {}", e));
                    func_blk_map.insert(
                        f_name.to_string(),
                        (entry_bl, blks_len - 1, f.inline.is_some()),
                    );
                }
            }
        }

        // Convert func call terminators into coresponding block label
        let mut new_blks = Vec::new();
        let mut next_new_blk_label = blks_len;
        for next_bl in 0..blks_len {
            (new_blks, next_new_blk_label) = self.bl_gen_func_call_to_bl_label(
                &blks,
                &func_blk_map,
                new_blks,
                next_new_blk_label,
                next_bl,
                0,
                &BTreeMap::new(),
            );
        }
        (
            new_blks.into_iter().map(|i| i.unwrap()).collect(),
            0,
            inputs,
        )
    }

    fn bl_gen_func_call_to_bl_label(
        &'ast self,
        blks: &Vec<Block<'ast>>,
        func_blk_map: &BTreeMap<String, (usize, usize, bool)>,
        mut new_blks: Vec<Option<Block<'ast>>>,
        mut next_new_blk_label: usize,
        cur_bl: usize,
        offset: usize,
        label_map: &BTreeMap<usize, usize>,
    ) -> (Vec<Option<Block<'ast>>>, usize) {
        let mut blk = Block::clone(cur_bl + offset, &blks[cur_bl]);
        // If we encounter any rp@ = <counter>, update <counter> to label_map[<counter>]
        for i in 0..blk.instructions.len() {
            let bc = blk.instructions[i].clone();
            if let Some(new_bc) = rp_replacement_stmt(bc, label_map.clone()) {
                blk.instructions[i] = new_bc;
            }
        }

        match &blk.terminator {
            BlockTerminator::FuncCall(f_name) => {
                let (entry_bl, exit_bl, inline) = func_blk_map.get(f_name).unwrap();
                // if inline, copy all blocks
                if *inline {
                    blk.terminator =
                        BlockTerminator::Transition(bl_coda(NextBlock::Label(next_new_blk_label)));
                    let offset = next_new_blk_label - entry_bl;
                    next_new_blk_label += exit_bl - entry_bl + 1;
                    let mut next_label_map = BTreeMap::new();
                    for next_bl in *entry_bl..*exit_bl + 1 {
                        next_label_map.insert(next_bl, next_bl + offset);
                    }
                    for next_bl in *entry_bl..*exit_bl + 1 {
                        (new_blks, next_new_blk_label) = self.bl_gen_func_call_to_bl_label(
                            blks,
                            func_blk_map,
                            new_blks,
                            next_new_blk_label,
                            next_bl,
                            offset,
                            &next_label_map,
                        );
                    }
                } else {
                    blk.terminator =
                        BlockTerminator::Transition(bl_coda(NextBlock::Label(*entry_bl)));
                }
            }
            BlockTerminator::Transition(e) => {
                // Update terminator
                blk.terminator = BlockTerminator::Transition(bl_trans_map(e, label_map));
            }
            BlockTerminator::ProgTerm => {}
        }

        if new_blks.len() <= cur_bl + offset {
            new_blks.extend(vec![None; cur_bl + offset + 1 - new_blks.len()]);
        }
        new_blks[cur_bl + offset] = Some(blk);
        (new_blks, next_new_blk_label)
    }

    // Treat constants as normal variables and pass all of them along every function call
    // Unused constants will be eliminated by liveness analysis
    // Every constant is always the 0.0 version in each function, local variables might shadow them afterwards
    // First declare constants as variables of the main function
    fn bl_gen_constants(
        &'ast self,
        mut blks: Vec<Block<'ast>>,
        mut blks_len: usize,
        files: &Vec<&PathBuf>,
        mut var_scope_info: VarScopeInfo,
    ) -> Result<(Vec<Block>, usize, VarScopeInfo), String> {
        // Initialize a new constant block
        // Push all constant declarations into it
        blks.push(Block::new(blks_len, 1, "main".to_string(), 0));
        blks_len += 1;

        for p in files {
            for d in &self.asts.get(*p).unwrap().declarations {
                match d {
                    ast::SymbolDeclaration::Constant(c) => {
                        debug!("processing decl: const {} in {}", c.id.value, p.display());
                        // Convert the constant definition into definition statement
                        let d = DefinitionStatement {
                            lhs: vec![TypedIdentifierOrAssignee::TypedIdentifier(
                                TypedIdentifier {
                                    array_metadata: c.array_metadata.clone(),
                                    ty: c.ty.clone(),
                                    identifier: c.id.clone(),
                                    span: Span::new("", 0, 0).unwrap(),
                                },
                            )],
                            expression: c.expression.clone(),
                            span: Span::new("", 0, 0).unwrap(),
                        };
                        (blks, blks_len, var_scope_info) = self.bl_gen_assign_::<true>(
                            blks,
                            blks_len,
                            &d,
                            "main",
                            0,
                            var_scope_info,
                        )?;
                        var_scope_info.add_constant(&c.id.value, self.type_impl_::<false>(&c.ty)?);
                    }
                    _ => {}
                }
            }
        }

        Ok((blks, blks_len, var_scope_info))
    }

    // Convert each function to blocks
    // Generic: IS_MAIN determines if we are in the main function:
    //   1. We don't update the exit block of MAIN to rp@
    //   2. Return value of main is not a struct & stored in %RET, return value of every function, if struct, is stored in ret@
    //   3. If not in the main function, declare all constants again
    // Return type:
    // Blks, blks_len
    fn bl_gen_function_init_<const IS_MAIN: bool>(
        &'ast self,
        mut blks: Vec<Block<'ast>>,
        mut blks_len: usize,
        f_path: PathBuf,
        f_name: String,
        mut var_scope_info: VarScopeInfo,
    ) -> Result<(Vec<Block>, usize, Vec<(String, Ty)>, VarScopeInfo), String> {
        debug!("Block Gen Function init: {} {:?}", f_name, f_path);

        let f = self
            .functions
            .get(&f_path)
            .ok_or_else(|| format!("No file '{:?}' attempting fn call", &f_path))?
            .get(&f_name)
            .ok_or_else(|| format!("No function '{}' attempting fn call", &f_name))?;

        let mut inputs: Vec<(String, Ty)> = Vec::new();

        if self.stdlib.is_embed(&f_path) {
            // Leave embedded functions in the blocks
            // They will be handled at IR level
        } else {
            // XXX(unimpl) multi-return unimplemented
            assert!(f.returns.len() <= 1);
            if f.generics.len() != 0 {
                return Err(format!("Generics not implemented"));
            }

            // Get the return type because we need to convert it into a variable
            let ret_type = f
                .returns
                .first()
                .ok_or("No return type provided for one or more function")?;
            let ret_ty = self.type_impl_::<false>(&ret_type)?;
            if let Ty::Struct(..) = ret_ty {
                if IS_MAIN {
                    panic!("%RET cannot be a struct!");
                }
            }

            // Create new Block, initial scope is 0
            blks.push(Block::new(blks_len, 1, f_name.to_string(), 0));
            blks_len += 1;

            // Declare all parameters
            for p in f.parameters.clone().into_iter() {
                let p_id = p.id.value.clone();
                let p_ty = self.type_impl_::<false>(&p.ty)?;
                var_scope_info.declare_var(&p_id, &f_name, 0, p_ty);
                inputs.push(var_scope_info.reference_var(&p_id, &f_name)?.clone());
            }
            // Declare all constants, if not main
            // Constants of main function are already declared in bl_gen_constants
            if !IS_MAIN {
                for (c_name, c_ty) in var_scope_info.constants.clone() {
                    var_scope_info.declare_var(&c_name, &f_name, 0, c_ty);
                }
            }

            // Iterate through Stmts
            for s in &f.statements {
                // All statements at function level have scope 0
                (blks, blks_len, var_scope_info) = self.bl_gen_stmt_::<IS_MAIN>(
                    blks,
                    blks_len,
                    s,
                    &ret_ty,
                    &f_name,
                    var_scope_info,
                    1,
                    0,
                )?;
            }

            // Set terminator to ProgTerm if in main, point to rp@ otherwise
            if IS_MAIN {
                blks[blks_len - 1].terminator = BlockTerminator::ProgTerm;
            } else {
                blks[blks_len - 1].terminator = BlockTerminator::Transition(bl_coda(
                    NextBlock::Rp(blks[blks_len - 1].fn_name.clone()),
                ));
            }
        }

        Ok((blks, blks_len, inputs, var_scope_info))
    }

    // TODO: Error handling in function call
    // The head block of the function is already created to facilitate any required initialization
    // Arguments have already been pre-processed (func-call replacement, scope unrolling)
    // Return type:
    // Blks, blks_len, entry_blk, func_count
    fn bl_gen_function_call_<const IS_MAIN: bool>(
        &'ast self,
        mut blks: Vec<Block<'ast>>,
        mut blks_len: usize,
        args: Vec<Expression<'ast>>, // We do not use &args here because Expressions might be reconstructed
        f_path: PathBuf,
        f_name: String,
        func_count: usize,
        mut var_scope_info: VarScopeInfo,
    ) -> Result<(Vec<Block>, usize, usize, VarScopeInfo, usize), String> {
        debug!("Block Gen Function call: {} {:?}", f_name, f_path);

        let f = self
            .functions
            .get(&f_path)
            .ok_or_else(|| format!("No file '{:?}' attempting fn call", &f_path))?
            .get(&f_name)
            .ok_or_else(|| format!("No function '{}' attempting fn call", &f_name))?;

        if self.stdlib.is_embed(&f_path) {
            // Leave embedded functions in the blocks
            // They will be handled at IR level
        } else {
            // XXX(unimpl) multi-return unimplemented
            assert!(f.returns.len() <= 1);
            if f.generics.len() != 0 {
                return Err(format!("Generics not implemented"));
            }
            if f.parameters.len() != args.len() {
                return Err(format!(
                    "Wrong number of arguments calling {} (got {}, expected {})",
                    &f.id.value,
                    args.len(),
                    f.parameters.len()
                ));
            }

            // Enter Scope
            let caller_name = blks[blks_len - 1].fn_name.to_string();
            let caller_scope = blks[blks_len - 1].scope;

            // Assign p^0 to a
            for (p, a) in f.parameters.clone().into_iter().zip(args) {
                let p_id = p.id.value.clone();
                let p_ty = self.type_impl_::<false>(&p.ty)?;
                var_scope_info.declare_var(&p_id, &f_name, 0, p_ty.clone());
                (blks, blks_len) = self.bl_gen_def_stmt_(
                    blks,
                    blks_len,
                    &p_id,
                    &a,
                    &p_ty,
                    &f_name,
                    &caller_name,
                    &var_scope_info,
                )?;
            }
            // Assign all constants from one function to another
            for (c_name, c_ty) in var_scope_info.constants.clone() {
                var_scope_info.declare_var(&c_name, &f_name, 0, c_ty.clone());
                let const_expr = Expression::Identifier(IdentifierExpression {
                    value: c_name.to_string(),
                    span: Span::new("", 0, 0).unwrap(),
                });
                let new_const_expr: Expression;
                (blks, blks_len, var_scope_info, new_const_expr, _, _, _, _) = self
                    .bl_gen_expr_::<IS_MAIN>(
                        blks,
                        blks_len,
                        &const_expr,
                        &caller_name,
                        func_count,
                        0,
                        0,
                        0,
                        var_scope_info,
                    )?;
                (blks, blks_len) = self.bl_gen_def_stmt_(
                    blks,
                    blks_len,
                    &c_name,
                    &new_const_expr,
                    &c_ty,
                    &f_name,
                    &caller_name,
                    &var_scope_info,
                )?;
            }

            // Set up rp@ and block terminator
            let rp_update_stmt = Statement::Definition(DefinitionStatement {
                lhs: vec![TypedIdentifierOrAssignee::TypedIdentifier(
                    TypedIdentifier {
                        array_metadata: None,
                        ty: Type::Basic(BasicType::Field(FieldType {
                            span: Span::new("", 0, 0).unwrap(),
                        })),
                        identifier: IdentifierExpression {
                            value: format!("rp@.{}", f_name),
                            span: Span::new("", 0, 0).unwrap(),
                        },
                        span: Span::new("", 0, 0).unwrap(),
                    },
                )],
                expression: Expression::Literal(LiteralExpression::DecimalLiteral(
                    DecimalLiteralExpression {
                        value: DecimalNumber {
                            value: blks_len.to_string(),
                            span: Span::new("", 0, 0).unwrap(),
                        },
                        suffix: Some(DecimalSuffix::Field(FieldSuffix {
                            span: Span::new("", 0, 0).unwrap(),
                        })),
                        span: Span::new("", 0, 0).unwrap(),
                    },
                )),
                span: Span::new("", 0, 0).unwrap(),
            });
            blks[blks_len - 1]
                .instructions
                .push(BlockContent::Stmt(rp_update_stmt));
            let term = BlockTerminator::FuncCall(f_name.to_string());
            blks[blks_len - 1].terminator = term;

            // Exit Function - Create new Block
            // The new block should have the same number of execution bound as the previous block
            // As well as in the same scope of the same function
            let num_exec_bound = blks[blks_len - 1].fn_num_exec_bound;
            blks.push(Block::new(
                blks_len,
                num_exec_bound,
                caller_name.clone(),
                caller_scope,
            ));
            blks_len += 1;

            // Store Return value to a temporary variable "ret^X"
            let ret_type = self
                .functions
                .get(&f_path)
                .ok_or_else(|| format!("No file '{:?}' attempting fn call", &f_path))?
                .get(&f_name)
                .ok_or_else(|| format!("No function '{}' attempting fn call", &f_name))?
                .returns
                .first()
                .ok_or("No return type provided for one or more function")?;
            let mut ret_ty = self.type_impl_::<false>(&ret_type)?;
            // If return type is an array, convert it to a pointer
            if let Ty::Array(..) = ret_ty {
                ret_ty = Ty::Field;
            }

            let ret_name = format!("ret^{}", func_count);
            var_scope_info.declare_var(&ret_name, &caller_name, caller_scope, ret_ty.clone());
            let ret_expr = Expression::Identifier(IdentifierExpression {
                value: format!("%RET.{}", f_name),
                span: Span::new("", 0, 0).unwrap(),
            });
            (blks, blks_len) = self.bl_gen_def_stmt_(
                blks,
                blks_len,
                &ret_name,
                &ret_expr,
                &ret_ty,
                &caller_name,
                &f_name,
                &var_scope_info,
            )?;
        }

        Ok((blks, blks_len, 0, var_scope_info, func_count))
    }

    // Generate blocks from statements
    // Convert all assignments to declaration, they should behave the same since we don't have scoping.
    // Return value:
    // result[0]: list of blocks generated so far
    // result[1]: length of the generated blocks
    // result[2]: Scoping information of each variable
    fn bl_gen_stmt_<const IS_MAIN: bool>(
        &'ast self,
        mut blks: Vec<Block<'ast>>,
        mut blks_len: usize,
        s: &'ast Statement<'ast>,
        ret_ty: &Ty,
        // function name
        f_name: &str,
        // Records the version number of each (var_name, fn_name) at each scope
        mut var_scope_info: VarScopeInfo,
        // How many times will this statement be executed within the function
        num_exec_bound: usize,
        // What is the current scope?
        mut cur_scope: usize,
    ) -> Result<(Vec<Block>, usize, VarScopeInfo), String> {
        debug!("Block Gen Stmt: {}", s.span().as_str());

        match s {
            Statement::Return(r) => {
                assert_eq!(r.expressions.len(), 1);
                let ret_expr: Expression;
                (blks, blks_len, var_scope_info, ret_expr, _, _, _, _) = self
                    .bl_gen_expr_::<IS_MAIN>(
                        blks,
                        blks_len,
                        &r.expressions[0],
                        f_name,
                        0,
                        0,
                        0,
                        0,
                        var_scope_info,
                    )?;
                // Convert the statement to %RET = ret_expr
                // Note return variable should be reference as %RET.<f_name> to allow different type for different functions
                let ret_name = "%RET".to_string();
                (blks, blks_len) = self.bl_gen_def_stmt_(
                    blks,
                    blks_len,
                    &ret_name,
                    &ret_expr,
                    &ret_ty,
                    f_name,
                    f_name,
                    &var_scope_info,
                )?;

                // Set terminator to ProgTerm if in main, point to rp@ otherwise
                if IS_MAIN {
                    blks[blks_len - 1].terminator = BlockTerminator::ProgTerm;
                } else {
                    blks[blks_len - 1].terminator = BlockTerminator::Transition(bl_coda(
                        NextBlock::Rp(blks[blks_len - 1].fn_name.clone()),
                    ));
                }

                // Create a dummy block in case there are anything after return
                // Will be eliminated during DBE
                blks.push(Block::new(
                    blks_len,
                    num_exec_bound,
                    f_name.to_string(),
                    cur_scope,
                ));
                blks_len += 1;
            }
            Statement::Assertion(a) => {
                let asst_expr: Expression;
                (blks, blks_len, var_scope_info, asst_expr, _, _, _, _) = self
                    .bl_gen_expr_::<IS_MAIN>(
                        blks,
                        blks_len,
                        &a.expression,
                        f_name,
                        0,
                        0,
                        0,
                        0,
                        var_scope_info,
                    )?;
                let asst_stmt = Statement::Assertion(AssertionStatement {
                    expression: asst_expr,
                    message: a.message.clone(),
                    span: Span::new("", 0, 0).unwrap(),
                });
                blks[blks_len - 1]
                    .instructions
                    .push(BlockContent::Stmt(asst_stmt));
            }
            Statement::Iteration(it) => {
                // Standalone Scope for the Iterator
                cur_scope = self.bl_gen_enter_scope_(cur_scope)?;

                // Create new Block for iterator initialization & scoping resolution
                blks.push(Block::new(
                    blks_len,
                    num_exec_bound,
                    f_name.to_string(),
                    cur_scope,
                ));
                blks_len += 1;

                // Initialize the scoped iterator
                let v_name = it.index.value.clone();
                let ty = self.type_impl_::<false>(&it.ty)?;
                let new_v_name = var_scope_info.declare_var(&v_name, f_name, cur_scope, ty.clone());

                let from_expr: Expression;
                let mut func_count = 0;
                let mut array_count = 0;
                let mut struct_count = 0;
                let mut load_count = 0;
                (
                    blks,
                    blks_len,
                    var_scope_info,
                    from_expr,
                    func_count,
                    array_count,
                    struct_count,
                    load_count,
                ) = self.bl_gen_expr_::<IS_MAIN>(
                    blks,
                    blks_len,
                    &it.from,
                    f_name,
                    func_count,
                    array_count,
                    struct_count,
                    load_count,
                    var_scope_info,
                )?;
                let to_expr: Expression;
                (blks, blks_len, var_scope_info, to_expr, _, _, _, _) = self
                    .bl_gen_expr_::<IS_MAIN>(
                        blks,
                        blks_len,
                        &it.to,
                        f_name,
                        func_count,
                        array_count,
                        struct_count,
                        load_count,
                        var_scope_info,
                    )?;

                // Record the number of iterations of the loop
                let (loop_num_it, cnst_for_loop) = {
                    // Indicator of whether both from and to are constants
                    let mut cnst_for_loop = true;
                    let from_const =
                        if let Expression::Literal(LiteralExpression::DecimalLiteral(ref dle)) =
                            from_expr
                        {
                            dle.value.value.parse::<usize>().unwrap()
                        } else {
                            cnst_for_loop = false;
                            0
                        };
                    let to_const =
                        if let Expression::Literal(LiteralExpression::DecimalLiteral(ref dle)) =
                            to_expr
                        {
                            dle.value.value.parse::<usize>().unwrap()
                        } else {
                            cnst_for_loop = false;
                            0
                        };
                    if !cnst_for_loop {
                        (1, cnst_for_loop)
                    } else {
                        (to_const - from_const, cnst_for_loop)
                    }
                };

                // Create and push FROM statement
                let new_id = IdentifierExpression {
                    value: new_v_name.to_string(),
                    span: Span::new("", 0, 0).unwrap(),
                };

                let from_stmt = Statement::Definition(DefinitionStatement {
                    lhs: vec![TypedIdentifierOrAssignee::TypedIdentifier(
                        TypedIdentifier {
                            array_metadata: None,
                            ty: it.ty.clone(),
                            identifier: new_id.clone(),
                            span: Span::new("", 0, 0).unwrap(),
                        },
                    )],
                    expression: from_expr,
                    span: Span::new("", 0, 0).unwrap(),
                });
                blks[blks_len - 1]
                    .instructions
                    .push(BlockContent::Stmt(from_stmt));

                // The block merge analysis requires a loop to start and end at the same & new scope
                // In practice this is translated to an empty block that serves as a loop header
                // Loop structure is of the following:
                // Scope:         X           X + 1         X + 2        X + 1          X
                // Block Name:  FROM BL -> LOOP HEADER -> LOOP BODY -> UPDATE BL -> LOOP TAIL

                // New Scope to enter LOOP HEADER
                cur_scope = self.bl_gen_enter_scope_(cur_scope)?;
                // Create new Block
                blks.push(Block::new(
                    blks_len,
                    loop_num_it * num_exec_bound,
                    f_name.to_string(),
                    cur_scope,
                ));
                // If number of iterations is not constant, then treat it as a while loop
                if !cnst_for_loop {
                    blks[blks_len].is_head_of_while_loop = true;
                }
                blks_len += 1;
                let loop_header = blks_len - 1;

                // New Scope AGAIN to enter LOOP BODY
                cur_scope = self.bl_gen_enter_scope_(cur_scope)?;
                // Create new Block
                blks.push(Block::new(
                    blks_len,
                    loop_num_it * num_exec_bound,
                    f_name.to_string(),
                    cur_scope,
                ));
                blks_len += 1;

                // Iterate through Stmts
                for body in &it.statements {
                    (blks, blks_len, var_scope_info) = self.bl_gen_stmt_::<IS_MAIN>(
                        blks,
                        blks_len,
                        body,
                        ret_ty,
                        f_name,
                        var_scope_info,
                        loop_num_it * num_exec_bound,
                        cur_scope,
                    )?;
                }

                // Exit scoping for UPDATE BL
                (var_scope_info, cur_scope) =
                    self.bl_gen_exit_scope_(var_scope_info, f_name, cur_scope)?;
                // Create new Block for iterator update
                blks.push(Block::new(
                    blks_len,
                    loop_num_it * num_exec_bound,
                    f_name.to_string(),
                    cur_scope,
                ));
                blks_len += 1;

                // Create and push STEP statement
                blks[blks_len - 1]
                    .instructions
                    .push(BlockContent::Stmt(bl_gen_increment_stmt(
                        &new_v_name,
                        1,
                        &ty,
                    )));

                // Exit scoping for LOOP TAIL
                (var_scope_info, cur_scope) =
                    self.bl_gen_exit_scope_(var_scope_info, f_name, cur_scope)?;
                // Create new Block to resolve any scope change on the iterator
                blks.push(Block::new(
                    blks_len,
                    loop_num_it * num_exec_bound,
                    f_name.to_string(),
                    cur_scope,
                ));
                blks_len += 1;

                // Create and push TRANSITION statement towards header & tail
                let loop_tail = blks_len - 1;
                let term = BlockTerminator::Transition(bl_trans(
                    cond_expr(new_id.clone(), to_expr),
                    NextBlock::Label(loop_header),
                    NextBlock::Label(loop_tail),
                ));
                blks[loop_header - 1].terminator = term.clone();
                blks[loop_tail - 1].terminator = term;

                // Exit scoping again to outside the loop
                (var_scope_info, cur_scope) =
                    self.bl_gen_exit_scope_(var_scope_info, f_name, cur_scope)?;

                // Create new block
                blks.push(Block::new(
                    blks_len,
                    num_exec_bound,
                    f_name.to_string(),
                    cur_scope,
                ));
                blks_len += 1;
            }
            Statement::WhileLoop(w) => {
                // Process function calls in the condition
                let cond_expr: Expression;
                (blks, blks_len, var_scope_info, cond_expr, _, _, _, _) = self
                    .bl_gen_expr_::<IS_MAIN>(
                        blks,
                        blks_len,
                        &w.condition,
                        f_name,
                        0,
                        0,
                        0,
                        0,
                        var_scope_info,
                    )?;

                // New Scope to enter LOOP BODY
                cur_scope = self.bl_gen_enter_scope_(cur_scope)?;
                // Create new Block. While loops cannot be unrolled.
                blks.push(Block::new(
                    blks_len,
                    num_exec_bound,
                    f_name.to_string(),
                    cur_scope,
                ));
                blks[blks_len].is_head_of_while_loop = true;
                blks_len += 1;
                let loop_header = blks_len - 1;

                // Iterate through Stmts. Stmts inside while loops can be merged.
                for body in &w.statements {
                    (blks, blks_len, var_scope_info) = self.bl_gen_stmt_::<IS_MAIN>(
                        blks,
                        blks_len,
                        body,
                        ret_ty,
                        f_name,
                        var_scope_info,
                        num_exec_bound,
                        cur_scope,
                    )?;
                }

                // Exit scoping for LOOP TAIL
                (var_scope_info, cur_scope) =
                    self.bl_gen_exit_scope_(var_scope_info, f_name, cur_scope)?;
                // Create new block
                blks.push(Block::new(
                    blks_len,
                    num_exec_bound,
                    f_name.to_string(),
                    cur_scope,
                ));
                blks_len += 1;

                // Create and push TRANSITION statement towards header & tail
                let loop_tail = blks_len - 1;
                let term = BlockTerminator::Transition(bl_trans(
                    cond_expr,
                    NextBlock::Label(loop_header),
                    NextBlock::Label(loop_tail),
                ));
                blks[loop_header - 1].terminator = term.clone();
                blks[loop_tail - 1].terminator = term;
            }
            Statement::Conditional(c) => {
                // Process function calls in the condition
                let cond_expr: Expression;
                (blks, blks_len, var_scope_info, cond_expr, _, _, _, _) = self
                    .bl_gen_expr_::<IS_MAIN>(
                        blks,
                        blks_len,
                        &c.condition,
                        f_name,
                        0,
                        0,
                        0,
                        0,
                        var_scope_info,
                    )?;

                let head_state = blks_len - 1;

                // If statements
                // Enter Scoping
                cur_scope = self.bl_gen_enter_scope_(cur_scope)?;
                // Create new Block
                blks.push(Block::new(
                    blks_len,
                    num_exec_bound,
                    f_name.to_string(),
                    cur_scope,
                ));
                blks_len += 1;
                // Iterate through Stmts
                for body in &c.ifbranch {
                    (blks, blks_len, var_scope_info) = self.bl_gen_stmt_::<IS_MAIN>(
                        blks,
                        blks_len,
                        body,
                        ret_ty,
                        f_name,
                        var_scope_info,
                        num_exec_bound,
                        cur_scope,
                    )?;
                }
                // Exit Scoping
                (var_scope_info, cur_scope) =
                    self.bl_gen_exit_scope_(var_scope_info, f_name, cur_scope)?;
                let if_tail_state = blks_len - 1;

                // Else statements
                // Enter Scoping
                cur_scope = self.bl_gen_enter_scope_(cur_scope)?;
                // Create new Block
                blks.push(Block::new(
                    blks_len,
                    num_exec_bound,
                    f_name.to_string(),
                    cur_scope,
                ));
                blks_len += 1;
                // Iterate through Stmts
                for body in &c.elsebranch {
                    (blks, blks_len, var_scope_info) = self.bl_gen_stmt_::<IS_MAIN>(
                        blks,
                        blks_len,
                        body,
                        ret_ty,
                        f_name,
                        var_scope_info,
                        num_exec_bound,
                        cur_scope,
                    )?;
                }
                // Exit Scoping
                (var_scope_info, cur_scope) =
                    self.bl_gen_exit_scope_(var_scope_info, f_name, cur_scope)?;
                let else_tail_state = blks_len - 1;

                // Block Transition
                // Transition of head block is a branch to if or else
                let head_term = BlockTerminator::Transition(bl_trans(
                    cond_expr,
                    NextBlock::Label(head_state + 1),
                    NextBlock::Label(if_tail_state + 1),
                ));
                blks[head_state].terminator = head_term;
                // Transition of if block is to the end of tail
                let if_tail_term =
                    BlockTerminator::Transition(bl_coda(NextBlock::Label(else_tail_state + 1)));
                blks[if_tail_state].terminator = if_tail_term;
                // Transition of else block is already correct

                // Create new Block
                blks.push(Block::new(
                    blks_len,
                    num_exec_bound,
                    f_name.to_string(),
                    cur_scope,
                ));
                blks_len += 1;
            }
            Statement::Definition(d) => {
                (blks, blks_len, var_scope_info) = self.bl_gen_assign_::<IS_MAIN>(
                    blks,
                    blks_len,
                    d,
                    f_name,
                    cur_scope,
                    var_scope_info,
                )?;
            }
            Statement::CondStore(_) => {
                panic!("Conditional store statements unsupported.")
            }
            Statement::Witness(w) => {
                let wit_ty = self.type_impl_::<false>(&w.ty)?;
                let wit_name = w.id.value.to_string();
                let wit_extended_name =
                    var_scope_info.declare_var(&wit_name, f_name, cur_scope, wit_ty.clone());
                blks[blks_len - 1].instructions.push(BlockContent::Witness((
                    wit_extended_name,
                    wit_ty,
                    true,
                )));
            }
            Statement::ArrayDecl(a) => {
                // Convert the statement into an ArrayInit
                let arr_ty = self.type_impl_::<false>(&a.ty)?;
                let arr_name = a.id.value.to_string();
                let arr_extended_name =
                    var_scope_info.declare_var(&arr_name, f_name, cur_scope, arr_ty.clone());
                if let Type::Array(aty) = &a.ty {
                    let index_ty =
                        self.bl_gen_type_(&aty.dimensions[0].1, f_name, &var_scope_info)?;
                    let new_len_expr: Expression;
                    (blks, blks_len, var_scope_info, new_len_expr, _, _, _, _) = self
                        .bl_gen_expr_::<IS_MAIN>(
                            blks,
                            blks_len,
                            &aty.dimensions[0].1,
                            f_name,
                            0,
                            0,
                            0,
                            0,
                            var_scope_info,
                        )?;
                    let entry_ty = if let Ty::Array(_, _, entry_ty) = arr_ty {
                        *entry_ty.clone()
                    } else {
                        unreachable!()
                    };

                    // Compute the actual allocated size
                    let new_size_expr = self.bl_gen_pointer_offset_(
                        new_len_expr,
                        &Vec::new(),
                        &index_ty,
                        &entry_ty,
                    )?;
                    blks[blks_len - 1]
                        .instructions
                        .push(BlockContent::ArrayInit((
                            arr_extended_name,
                            entry_ty,
                            new_size_expr,
                            aty.dimensions[0].0.is_some(),
                        )));
                } else {
                    return Err(format!(
                        "Declaring non-array {} as an array!",
                        arr_extended_name
                    ));
                }
            }
        }
        Ok((blks, blks_len, var_scope_info))
    }

    // Given two types of an assignment statement, determine whether RHS can "fit" into LHS
    // RHS "fits" if it either matches LHS, or for every array in LHS with dynamic length (len = 0), RHS provides the same array with a fixed length
    fn bl_gen_type_check(lhs: &Ty, rhs: &Ty) -> Result<(), String> {
        match (lhs, rhs) {
            (
                Ty::Array(lhs_ro, lhs_len, lhs_entry_ty),
                Ty::Array(rhs_ro, rhs_len, rhs_entry_ty),
            ) => {
                let ro_check = lhs_ro == rhs_ro;
                let len_check = lhs_len == rhs_len || *lhs_len == 0 || *rhs_len == 0;
                let entry_ty_check = Self::bl_gen_type_check(lhs_entry_ty, rhs_entry_ty);
                if ro_check && len_check && entry_ty_check.is_ok() {
                    Ok(())
                } else {
                    Err(format!(
                        "Type Check failed: lhs - {:?}, rhs - {:?}",
                        lhs, rhs
                    ))
                }
            }
            (Ty::Struct(lhs_name, lhs_field_ty), Ty::Struct(rhs_name, rhs_field_ty)) => {
                if lhs_name != rhs_name {
                    Err(format!(
                        "Type Check failed: lhs - {:?}, rhs - {:?}",
                        lhs, rhs
                    ))
                } else {
                    if lhs_field_ty
                        .fields()
                        .zip(rhs_field_ty.fields())
                        .map(|(lhs_field, rhs_field)| {
                            lhs_field.0 == rhs_field.0
                                && Self::bl_gen_type_check(&lhs_field.1, &rhs_field.1).is_ok()
                        })
                        .fold(true, |acc, b| acc && b)
                    {
                        Ok(())
                    } else {
                        Err(format!(
                            "Type Check failed: lhs - {:?}, rhs - {:?}",
                            lhs, rhs
                        ))
                    }
                }
            }
            _ => {
                if lhs == rhs {
                    Ok(())
                } else {
                    Err(format!(
                        "Type Check failed: lhs - {:?}, rhs - {:?}",
                        lhs, rhs
                    ))
                }
            }
        }
    }

    // Generate blocks from an assignment
    // Assignment LHS to RHS expression
    // If LHS is array, perform pointer (field) assignment
    // if LHS is struct, perform assignment on individual members
    fn bl_gen_assign_<const IS_MAIN: bool>(
        &'ast self,
        mut blks: Vec<Block<'ast>>,
        mut blks_len: usize,
        d: &DefinitionStatement<'ast>,
        f_name: &str,
        cur_scope: usize,
        mut var_scope_info: VarScopeInfo,
    ) -> Result<(Vec<Block>, usize, VarScopeInfo), String> {
        debug!("Block Gen Assign");

        // XXX(unimpl) multi-assignment unimplemented
        assert!(d.lhs.len() <= 1);

        // Evaluate function calls in expression
        let rhs_ty = self.bl_gen_type_(&d.expression, f_name, &var_scope_info)?;
        let rhs_expr: Expression;
        (blks, blks_len, var_scope_info, rhs_expr, _, _, _, _) = self.bl_gen_expr_::<IS_MAIN>(
            blks,
            blks_len,
            &d.expression,
            f_name,
            0,
            0,
            0,
            0,
            var_scope_info,
        )?;

        // Handle Scoping change
        if let Some(l) = d.lhs.first() {
            match l {
                TypedIdentifierOrAssignee::Assignee(l) => {
                    let mut skip_stmt_gen = false;

                    let mut l_name = l.id.value.clone();
                    // No scoping change if lhs is an assignee, only need to make sure it has appeared before
                    let mut lhs_ty = var_scope_info.reference_var(&l.id.value.clone(), f_name)?.1;

                    let mut acc_counter = 0;
                    while acc_counter < l.accesses.len() {
                        let acc = &l.accesses[acc_counter];
                        match acc {
                            AssigneeAccess::Member(m) => {
                                l_name = format!("{}^{}", l_name, m.id.value);
                                let member_ty = var_scope_info.reference_var(&l_name, f_name)?.1;
                                lhs_ty = member_ty;
                            }
                            AssigneeAccess::Select(s) => {
                                let (new_l, arr_ty) =
                                    var_scope_info.reference_var(&l_name, f_name)?;
                                if let Ty::Array(ro, _, entry_ty) = arr_ty {
                                    let struct_ty = *entry_ty.clone();
                                    let mut entry_ty = *entry_ty.clone();
                                    Self::bl_gen_type_check(&entry_ty, &rhs_ty)?;
                                    skip_stmt_gen = true;
                                    if let RangeOrExpression::Expression(e) = &s.expression {
                                        // For all subsequent struct member accesses, compute index and rhs
                                        let mut member_accesses = Vec::new();
                                        acc_counter += 1;
                                        while acc_counter < l.accesses.len() {
                                            if let AssigneeAccess::Member(m) =
                                                &l.accesses[acc_counter]
                                            {
                                                member_accesses.push(m.clone());
                                                if let Ty::Struct(_, members) = &entry_ty {
                                                    entry_ty = members.clone().into_map().get(&m.id.value)
                                                        .ok_or(format!("Array struct {} does not have member {}!", l.id.value, m.id.value))?.clone();
                                                } else {
                                                    return Err(format!("Cannot perform member access on non-struct {}!", l.id.value));
                                                }
                                            } else {
                                                break;
                                            }
                                            acc_counter += 1;
                                        }

                                        // Process the index
                                        let index_ty =
                                            self.bl_gen_type_(&e, f_name, &var_scope_info)?;
                                        let new_index_expr: Expression;
                                        (
                                            blks,
                                            blks_len,
                                            var_scope_info,
                                            new_index_expr,
                                            _,
                                            _,
                                            _,
                                            _,
                                        ) = self.bl_gen_expr_::<IS_MAIN>(
                                            blks,
                                            blks_len,
                                            &e,
                                            f_name,
                                            0,
                                            0,
                                            0,
                                            0,
                                            var_scope_info,
                                        )?;
                                        // Perform pointer arithmetics
                                        (blks, blks_len) = self.bl_gen_store_(
                                            blks,
                                            blks_len,
                                            &new_l,
                                            &index_ty,
                                            &new_index_expr,
                                            &rhs_expr,
                                            &entry_ty,
                                            f_name,
                                            &var_scope_info,
                                            false,
                                            &struct_ty,
                                            &member_accesses,
                                            ro,
                                        )?;
                                    } else {
                                        return Err(format!("Array range access not implemented!"));
                                    }
                                    lhs_ty = entry_ty;
                                } else {
                                    return Err(format!(
                                        "Cannot perform store: {} is not an array!",
                                        new_l
                                    ));
                                }
                            }
                        }
                        acc_counter += 1;
                    }
                    Self::bl_gen_type_check(&lhs_ty, &rhs_ty)?;
                    if !skip_stmt_gen {
                        (blks, blks_len) = self.bl_gen_def_stmt_(
                            blks,
                            blks_len,
                            &l_name,
                            &rhs_expr,
                            &rhs_ty,
                            f_name,
                            f_name,
                            &var_scope_info,
                        )?;
                    }
                }
                TypedIdentifierOrAssignee::TypedIdentifier(l) => {
                    // If array is dynamically bounded, cannot use type_impl_ because bound might involve variables undefined in circ
                    let l_name = l.identifier.value.to_string();
                    let lhs_ty = self.type_impl_::<false>(&l.ty)?;
                    Self::bl_gen_type_check(&lhs_ty, &rhs_ty)?;
                    var_scope_info.declare_var(&l_name, f_name, cur_scope, lhs_ty.clone());
                    (blks, blks_len) = self.bl_gen_def_stmt_(
                        blks,
                        blks_len,
                        &l_name,
                        &rhs_expr,
                        &rhs_ty,
                        f_name,
                        f_name,
                        &var_scope_info,
                    )?;
                }
            }
        } else {
            panic!("Statement with no LHS!");
        }
        Ok((blks, blks_len, var_scope_info))
    }

    // Generate definition statements l = r_expr that might involve structs
    // Assume that r_expr has been processed
    // Allow f_name for LHS and RHS to be different for function calls
    fn bl_gen_def_stmt_(
        &'ast self,
        mut blks: Vec<Block<'ast>>,
        mut blks_len: usize,
        l: &str,
        new_r_expr: &Expression<'ast>,
        ty: &Ty,
        l_f_name: &str,
        r_f_name: &str,
        var_scope_info: &VarScopeInfo,
    ) -> Result<(Vec<Block>, usize), String> {
        debug!("Block Gen Def Stmt: {} = {}", l, new_r_expr.span().as_str());
        // reference lhs
        // if LHS is %RET or its members, only append function name
        let new_l = if l.len() >= 4 && &l[..4] == "%RET" {
            format!("{}.{}", l, l_f_name)
        } else {
            var_scope_info.reference_var(&l, l_f_name)?.0
        };
        // Struct assignment
        if let Ty::Struct(_, members) = ty {
            // rhs needs to be an identifier
            if let Expression::Identifier(ie) = &new_r_expr {
                // Strip scope & f_name out of r
                let r = ie.value.split(".").next().unwrap_or("");
                for (m, m_ty) in members.clone().into_map() {
                    let l_member = format!("{l}^{m}");
                    let r_member = format!("{r}^{m}");
                    let new_r_member = if r_member.len() >= 4 && &r_member[..4] == "%RET" {
                        format!("{}.{}", r_member, r_f_name)
                    } else {
                        var_scope_info.reference_var(&r_member, r_f_name)?.0
                    };
                    let new_r_member_expr = Expression::Identifier(IdentifierExpression {
                        value: new_r_member,
                        span: Span::new("", 0, 0).unwrap(),
                    });
                    (blks, blks_len) = self.bl_gen_def_stmt_(
                        blks,
                        blks_len,
                        &l_member,
                        &new_r_member_expr,
                        &m_ty,
                        l_f_name,
                        r_f_name,
                        var_scope_info,
                    )?;
                }
            } else {
                return Err(format!(
                    "Struct assignment failed: cannot identify RHS of definition statement: {:?}",
                    new_r_expr
                ));
            }
        }
        // Other assignment
        else {
            let decl_stmt = DefinitionStatement {
                lhs: vec![TypedIdentifierOrAssignee::TypedIdentifier(
                    TypedIdentifier {
                        array_metadata: None,
                        // if ty is an array, convert it to a field
                        ty: ty_to_type(if let Ty::Array(..) = ty {
                            &Ty::Field
                        } else {
                            ty
                        })
                        .unwrap(),
                        identifier: IdentifierExpression {
                            value: new_l,
                            span: Span::new("", 0, 0).unwrap(),
                        },
                        span: Span::new("", 0, 0).unwrap(),
                    },
                )],
                expression: new_r_expr.clone(),
                span: Span::new("", 0, 0).unwrap(),
            };
            blks[blks_len - 1]
                .instructions
                .push(BlockContent::Stmt(Statement::Definition(decl_stmt)));
        }
        Ok((blks, blks_len))
    }

    // Generate store instructions, similar to bl_gen_def_stmt
    // Note: The compiler DOES NOT reason about whether we can store an entry into a read_only slot
    //       If an illegal store is performed, it will be rejected by the proof
    fn bl_gen_store_(
        &'ast self,
        mut blks: Vec<Block<'ast>>,
        mut blks_len: usize,
        arr_extended_name: &str,
        index_ty: &Ty,
        new_index_expr: &Expression<'ast>,
        new_entry_expr: &Expression<'ast>,
        cur_ty: &Ty,
        r_f_name: &str,
        var_scope_info: &VarScopeInfo,
        is_alloc: bool,
        struct_ty: &Ty,
        prev_accesses: &Vec<MemberAccess>,
        read_only: bool,
    ) -> Result<(Vec<Block>, usize), String> {
        debug!(
            "Block Gen Store: {}[{}] = {}",
            arr_extended_name,
            new_index_expr.span().as_str(),
            new_entry_expr.span().as_str()
        );

        // Struct store
        if let Ty::Struct(_, members) = cur_ty {
            // entry needs to be an identifier
            if let Expression::Identifier(ie) = &new_entry_expr {
                // Strip scope & f_name out of r
                let r = ie.value.split(".").next().unwrap_or("");
                for (m, m_ty) in members.clone().into_map() {
                    let new_r_member = var_scope_info
                        .reference_var(&format!("{r}^{m}"), r_f_name)?
                        .0;
                    let new_r_member_expr = Expression::Identifier(IdentifierExpression {
                        value: new_r_member,
                        span: Span::new("", 0, 0).unwrap(),
                    });
                    let mut next_accesses = prev_accesses.clone();
                    next_accesses.push(MemberAccess {
                        id: IdentifierExpression {
                            value: m.to_string(),
                            span: Span::new("", 0, 0).unwrap(),
                        },
                        span: Span::new("", 0, 0).unwrap(),
                    });
                    (blks, blks_len) = self.bl_gen_store_(
                        blks,
                        blks_len,
                        arr_extended_name,
                        index_ty,
                        new_index_expr,
                        &new_r_member_expr,
                        &m_ty,
                        r_f_name,
                        var_scope_info,
                        is_alloc,
                        struct_ty,
                        &next_accesses,
                        read_only,
                    )?;
                }
            } else {
                return Err(format!(
                    "Struct assignment failed: cannot identify RHS of definition statement: {:?}",
                    new_entry_expr
                ));
            }
        }
        // Other assignment
        else {
            let cur_ty = if let Ty::Array(..) = cur_ty {
                Ty::Field
            } else {
                cur_ty.clone()
            };
            let new_offset_expr = self.bl_gen_pointer_offset_(
                new_index_expr.clone(),
                prev_accesses,
                index_ty,
                struct_ty,
            )?;
            let store_instr = BlockContent::Store((
                new_entry_expr.clone(),
                cur_ty,
                arr_extended_name.to_string(),
                new_offset_expr,
                is_alloc,
                read_only,
            ));
            blks[blks_len - 1].instructions.push(store_instr);
            if read_only {
                blks[blks_len - 1].num_ro_ops += 1;
            } else {
                blks[blks_len - 1].num_vm_ops += 1;
            }
        }
        Ok((blks, blks_len))
    }

    // Generate load instructions
    fn bl_gen_load_(
        &'ast self,
        mut blks: Vec<Block<'ast>>,
        mut blks_len: usize,
        l: &str,
        arr_extended_name: &str,
        index_ty: &Ty,
        new_index_expr: &Expression<'ast>,
        cur_ty: &Ty,
        l_f_name: &str,
        var_scope_info: &VarScopeInfo,
        struct_ty: &Ty,
        prev_accesses: &Vec<MemberAccess>,
        read_only: bool,
    ) -> Result<(Vec<Block>, usize), String> {
        debug!(
            "Block Gen Load: {} = {}[{}]",
            l,
            arr_extended_name,
            new_index_expr.span().as_str()
        );

        // declare lhs, only reference the var if not reserved register
        let new_l = if l.chars().next().unwrap() == '%' {
            l.to_string()
        } else {
            var_scope_info.reference_var(&l, l_f_name)?.0
        };
        // Struct load
        if let Ty::Struct(_, members) = cur_ty {
            for (m, m_ty) in members.clone().into_map() {
                let l_member = format!("{l}^{m}");
                let mut next_accesses = prev_accesses.clone();
                next_accesses.push(MemberAccess {
                    id: IdentifierExpression {
                        value: m.to_string(),
                        span: Span::new("", 0, 0).unwrap(),
                    },
                    span: Span::new("", 0, 0).unwrap(),
                });
                (blks, blks_len) = self.bl_gen_load_(
                    blks,
                    blks_len,
                    &l_member,
                    arr_extended_name,
                    index_ty,
                    new_index_expr,
                    &m_ty,
                    l_f_name,
                    var_scope_info,
                    struct_ty,
                    &next_accesses,
                    read_only,
                )?;
            }
        }
        // Other assignment
        else {
            let cur_ty = if let Ty::Array(..) = cur_ty {
                Ty::Field
            } else {
                cur_ty.clone()
            };
            let new_offset_expr = self.bl_gen_pointer_offset_(
                new_index_expr.clone(),
                prev_accesses,
                index_ty,
                struct_ty,
            )?;
            let load_instr = BlockContent::Load((
                new_l,
                cur_ty,
                arr_extended_name.to_string(),
                new_offset_expr,
                read_only,
            ));
            blks[blks_len - 1].instructions.push(load_instr);
            if read_only {
                blks[blks_len - 1].num_ro_ops += 1;
            } else {
                blks[blks_len - 1].num_vm_ops += 1;
            }
        }
        Ok((blks, blks_len))
    }

    // Generate blocks from expressions
    // Return value:
    // result[0 ~ 2] follows bl_gen_stmt
    // result[3]: new_expr reconstructs the expression, converts all function calls to %RET, and handles scoping
    // result[4]: func_count, how many function calls have occured in this statement?
    // result[5]: array_count, how many arrays have been initiated in this statement?
    // result[6]: load_count, how many loads have occured in this statement?
    // result[7]: all (index, value) pair for array initialization
    // Since the return value of all function calls are stored in %RET, we need to differentiate them if
    // multiple function calls occur in the same statement
    fn bl_gen_expr_<const IS_MAIN: bool>(
        &'ast self,
        mut blks: Vec<Block<'ast>>,
        mut blks_len: usize,
        e: &Expression<'ast>,
        f_name: &str,
        mut func_count: usize,
        mut array_count: usize,
        mut struct_count: usize,
        mut load_count: usize,
        mut var_scope_info: VarScopeInfo,
    ) -> Result<
        (
            Vec<Block>,
            usize,
            VarScopeInfo,
            Expression,
            usize,
            usize,
            usize,
            usize,
        ),
        String,
    > {
        debug!("Block Gen Expr: {}", e.span().as_str());

        let mut ret_e = e.clone();
        match e {
            Expression::Ternary(t) => {
                let new_e_first: Expression;
                let new_e_second: Expression;
                let new_e_third: Expression;
                (
                    blks,
                    blks_len,
                    var_scope_info,
                    new_e_first,
                    func_count,
                    array_count,
                    struct_count,
                    load_count,
                ) = self.bl_gen_expr_::<IS_MAIN>(
                    blks,
                    blks_len,
                    &t.first,
                    f_name,
                    func_count,
                    array_count,
                    struct_count,
                    load_count,
                    var_scope_info,
                )?;
                (
                    blks,
                    blks_len,
                    var_scope_info,
                    new_e_second,
                    func_count,
                    array_count,
                    struct_count,
                    load_count,
                ) = self.bl_gen_expr_::<IS_MAIN>(
                    blks,
                    blks_len,
                    &t.second,
                    f_name,
                    func_count,
                    array_count,
                    struct_count,
                    load_count,
                    var_scope_info,
                )?;
                (
                    blks,
                    blks_len,
                    var_scope_info,
                    new_e_third,
                    func_count,
                    array_count,
                    struct_count,
                    load_count,
                ) = self.bl_gen_expr_::<IS_MAIN>(
                    blks,
                    blks_len,
                    &t.third,
                    f_name,
                    func_count,
                    array_count,
                    struct_count,
                    load_count,
                    var_scope_info,
                )?;
                ret_e = Expression::Ternary(TernaryExpression {
                    first: Box::new(new_e_first),
                    second: Box::new(new_e_second),
                    third: Box::new(new_e_third),
                    span: Span::new("", 0, 0).unwrap(),
                });
            }
            Expression::Binary(b) => {
                let new_e_left: Expression;
                let new_e_right: Expression;
                (
                    blks,
                    blks_len,
                    var_scope_info,
                    new_e_left,
                    func_count,
                    array_count,
                    struct_count,
                    load_count,
                ) = self.bl_gen_expr_::<IS_MAIN>(
                    blks,
                    blks_len,
                    &b.left,
                    f_name,
                    func_count,
                    array_count,
                    struct_count,
                    load_count,
                    var_scope_info,
                )?;
                (
                    blks,
                    blks_len,
                    var_scope_info,
                    new_e_right,
                    func_count,
                    array_count,
                    struct_count,
                    load_count,
                ) = self.bl_gen_expr_::<IS_MAIN>(
                    blks,
                    blks_len,
                    &b.right,
                    f_name,
                    func_count,
                    array_count,
                    struct_count,
                    load_count,
                    var_scope_info,
                )?;
                ret_e = Expression::Binary(BinaryExpression {
                    op: b.op.clone(),
                    left: Box::new(new_e_left),
                    right: Box::new(new_e_right),
                    span: Span::new("", 0, 0).unwrap(),
                });
            }
            Expression::Unary(u) => {
                let new_e_expr: Expression;
                (
                    blks,
                    blks_len,
                    var_scope_info,
                    new_e_expr,
                    func_count,
                    array_count,
                    struct_count,
                    load_count,
                ) = self.bl_gen_expr_::<IS_MAIN>(
                    blks,
                    blks_len,
                    &u.expression,
                    f_name,
                    func_count,
                    array_count,
                    struct_count,
                    load_count,
                    var_scope_info,
                )?;
                ret_e = Expression::Unary(UnaryExpression {
                    op: u.op.clone(),
                    expression: Box::new(new_e_expr),
                    span: Span::new("", 0, 0).unwrap(),
                });
            }
            Expression::Postfix(p) => {
                // assume no functions in arrays, etc.
                assert!(p.accesses.len() > 0);
                let mut ret_name = p.id.value.to_string();
                let mut acc_counter = 0;
                while acc_counter < p.accesses.len() {
                    let acc = &p.accesses[acc_counter];
                    match acc {
                        Access::Call(c) => {
                            assert_eq!(p.accesses.len(), 1);

                            let (callee_path, callee_name) = self.deref_import(&p.id.value);
                            let mut args: Vec<Expression> = Vec::new();
                            let mut new_expr: Expression;
                            for old_expr in &c.arguments.expressions {
                                (
                                    blks,
                                    blks_len,
                                    var_scope_info,
                                    new_expr,
                                    func_count,
                                    array_count,
                                    struct_count,
                                    load_count,
                                ) = self.bl_gen_expr_::<IS_MAIN>(
                                    blks,
                                    blks_len,
                                    old_expr,
                                    f_name,
                                    func_count,
                                    array_count,
                                    struct_count,
                                    load_count,
                                    var_scope_info,
                                )?;
                                args.push(new_expr);
                            }

                            // Do the function call
                            (blks, blks_len, _, var_scope_info, func_count) = self
                                .bl_gen_function_call_::<IS_MAIN>(
                                    blks,
                                    blks_len,
                                    args,
                                    callee_path.clone(),
                                    callee_name.clone(),
                                    func_count,
                                    var_scope_info,
                                )?;

                            ret_name = format!("ret^{}", func_count);
                            func_count += 1;
                            acc_counter += 1;
                        }
                        Access::Select(s) => {
                            if let RangeOrExpression::Expression(e) = &s.expression {
                                // Store the loaded value in a separate variable and return it
                                let load_name = format!("load^{}", load_count);
                                let arr_name = &ret_name;
                                let (arr_extended_name, arr_ty) =
                                    var_scope_info.reference_var(&arr_name, f_name)?;
                                let (ro, mut load_ty) = if let Ty::Array(ro, _, load_ty) = arr_ty {
                                    (ro, *load_ty.clone())
                                } else {
                                    return Err(format!(
                                        "Loading from a variable {} that is not an array!",
                                        arr_extended_name
                                    ));
                                };
                                let struct_ty = load_ty.clone();
                                let cur_scope = blks[blks_len - 1].scope;
                                var_scope_info.declare_var(
                                    &load_name,
                                    &f_name,
                                    cur_scope,
                                    load_ty.clone(),
                                );

                                // Assert that all remaining accesses are struct member accesses
                                let mut member_accesses = Vec::new();
                                acc_counter += 1;
                                while acc_counter < p.accesses.len() {
                                    if let Access::Member(m) = &p.accesses[acc_counter] {
                                        member_accesses.push(m.clone());
                                        if let Ty::Struct(_, members) = &load_ty {
                                            load_ty = members
                                                .clone()
                                                .into_map()
                                                .get(&m.id.value)
                                                .ok_or(format!(
                                                    "Array struct {} does not have member {}!",
                                                    arr_name, m.id.value
                                                ))?
                                                .clone();
                                        } else {
                                            return Err(format!(
                                                "Cannot perform member access on non-struct {}!",
                                                arr_name
                                            ));
                                        }
                                    } else {
                                        break;
                                    }
                                    acc_counter += 1;
                                }

                                // Process the index
                                let index_ty = self.bl_gen_type_(&e, f_name, &var_scope_info)?;
                                let new_index_expr: Expression;
                                (
                                    blks,
                                    blks_len,
                                    var_scope_info,
                                    new_index_expr,
                                    func_count,
                                    array_count,
                                    struct_count,
                                    load_count,
                                ) = self.bl_gen_expr_::<IS_MAIN>(
                                    blks,
                                    blks_len,
                                    &e,
                                    f_name,
                                    func_count,
                                    array_count,
                                    struct_count,
                                    load_count,
                                    var_scope_info,
                                )?;
                                // Perform pointer arithmetics
                                (blks, blks_len) = self.bl_gen_load_(
                                    blks,
                                    blks_len,
                                    &load_name,
                                    &arr_extended_name,
                                    &index_ty,
                                    &new_index_expr,
                                    &load_ty,
                                    f_name,
                                    &var_scope_info,
                                    &struct_ty,
                                    &member_accesses,
                                    ro,
                                )?;
                                load_count += 1;
                                ret_name = load_name;
                            } else {
                                return Err(format!("Array range access not implemented!"));
                            }
                        }
                        Access::Member(m) => {
                            // Construct p^member
                            ret_name = format! {"{}^{}", ret_name, m.id.value};
                            acc_counter += 1;
                        }
                    }
                }
                let ret_extended_name = var_scope_info.reference_var(&ret_name, f_name)?.0;
                ret_e = Expression::Identifier(IdentifierExpression {
                    value: ret_extended_name,
                    span: Span::new("", 0, 0).unwrap(),
                });
            }
            Expression::Identifier(i) => {
                let new_var: String = var_scope_info.reference_var(&i.value.clone(), &f_name)?.0;
                ret_e = Expression::Identifier(IdentifierExpression {
                    value: new_var,
                    span: Span::new("", 0, 0).unwrap(),
                });
            }
            Expression::Literal(_) => {}
            Expression::ArrayInitializer(ai) => {
                let entry_ty = self.bl_gen_type_(&ai.value, f_name, &var_scope_info)?;
                // Note: if ai.count is not constant, expr_impl_ would fail
                let arr_size: Result<usize, String> = {
                    self.expr_impl_::<false>(&ai.count)
                        .and_then(|e| const_int(e))
                        .and_then(|i| i.try_into().or_else(|_| Err("".to_string())))
                };
                let array_init_info = if let Ok(arr_size) = arr_size {
                    ArrayInitInfo::from_static_array_initializer(
                        *ai.value.clone(),
                        arr_size,
                        ai.dim_ro.is_some(),
                        entry_ty.clone(),
                    )
                } else {
                    ArrayInitInfo::from_dyn_array_initializer(
                        *ai.value.clone(),
                        *ai.count.clone(),
                        ai.dim_ro.is_some(),
                        entry_ty,
                    )
                };
                let arr_extended_name: String;
                (
                    blks,
                    blks_len,
                    var_scope_info,
                    arr_extended_name,
                    func_count,
                    array_count,
                    struct_count,
                    load_count,
                ) = self.bl_gen_array_init_::<IS_MAIN>(
                    blks,
                    blks_len,
                    func_count,
                    array_count,
                    struct_count,
                    load_count,
                    f_name,
                    array_init_info,
                    var_scope_info,
                )?;
                ret_e = Expression::Identifier(IdentifierExpression {
                    value: arr_extended_name,
                    span: Span::new("", 0, 0).unwrap(),
                });
            }
            Expression::InlineArray(ia) => {
                let mut e_list = Vec::new();
                let mut entry_ty = Ty::Field;
                for se in &ia.expressions {
                    if let SpreadOrExpression::Expression(e) = se {
                        entry_ty = self.bl_gen_type_(&e, f_name, &var_scope_info)?;
                        e_list.push(e.clone());
                    } else {
                        return Err(format!("Spread not supported in inline arrays!"));
                    }
                }
                let array_init_info =
                    ArrayInitInfo::from_inline_array(e_list, ia.dim_ro.is_some(), entry_ty.clone());
                let arr_extended_name: String;
                (
                    blks,
                    blks_len,
                    var_scope_info,
                    arr_extended_name,
                    func_count,
                    array_count,
                    struct_count,
                    load_count,
                ) = self.bl_gen_array_init_::<IS_MAIN>(
                    blks,
                    blks_len,
                    func_count,
                    array_count,
                    struct_count,
                    load_count,
                    f_name,
                    array_init_info,
                    var_scope_info,
                )?;
                ret_e = Expression::Identifier(IdentifierExpression {
                    value: arr_extended_name,
                    span: Span::new("", 0, 0).unwrap(),
                });
            }
            Expression::InlineStruct(is) => {
                // Assume that type analysis has ensured correctness of the inline_struct
                let cur_scope = blks[blks_len - 1].scope;
                // Process all struct members
                let mut new_member_expr_list = Vec::new();
                for ism in &is.members {
                    let new_member_expr: Expression;
                    (
                        blks,
                        blks_len,
                        var_scope_info,
                        new_member_expr,
                        func_count,
                        array_count,
                        struct_count,
                        load_count,
                    ) = self.bl_gen_expr_::<IS_MAIN>(
                        blks,
                        blks_len,
                        &ism.expression,
                        f_name,
                        func_count,
                        array_count,
                        struct_count,
                        load_count,
                        var_scope_info,
                    )?;
                    new_member_expr_list.push(new_member_expr);
                }

                // Declare the inline struct
                let struct_name = format!("struct^{}", struct_count);
                let struct_ty = self.bl_gen_type_(&e, f_name, &var_scope_info)?;
                let new_struct_name =
                    var_scope_info.declare_var(&struct_name, f_name, cur_scope, struct_ty);
                let mut ism_counter = 0;
                for ism in &is.members {
                    // Assign member_name to new_member_expr
                    let member_ty = self.bl_gen_type_(&ism.expression, f_name, &var_scope_info)?;
                    let member_name = format!("struct^{}^{}", struct_count, &ism.id.value);
                    var_scope_info.declare_var(&member_name, f_name, cur_scope, member_ty.clone());
                    let new_member_expr = &new_member_expr_list[ism_counter];

                    (blks, blks_len) = self.bl_gen_def_stmt_(
                        blks,
                        blks_len,
                        &member_name,
                        new_member_expr,
                        &member_ty,
                        f_name,
                        f_name,
                        &var_scope_info,
                    )?;
                    ism_counter += 1;
                }
                ret_e = Expression::Identifier(IdentifierExpression {
                    value: new_struct_name,
                    span: Span::new("", 0, 0).unwrap(),
                });
                struct_count += 1;
            }
        }
        Ok((
            blks,
            blks_len,
            var_scope_info,
            ret_e,
            func_count,
            array_count,
            struct_count,
            load_count,
        ))
    }

    // Convert array index into pointer offset and generate an expression
    fn bl_gen_pointer_offset_(
        &'ast self,
        new_index_expr: Expression<'ast>,
        accesses: &Vec<MemberAccess>,
        index_ty: &Ty,
        entry_ty: &Ty,
    ) -> Result<Expression, String> {
        let (size, offset) = access_to_offset(entry_ty, accesses);
        assert!(size > 0 && offset < size);
        // returns size * new_index_expr + offset
        if size > 1 {
            let index_ty_suffix = ty_to_dec_suffix(&ty_to_type(index_ty)?);
            let mult_expr = Expression::Binary(BinaryExpression {
                op: BinaryOperator::Mul,
                left: Box::new(Expression::Literal(LiteralExpression::DecimalLiteral(
                    DecimalLiteralExpression {
                        value: DecimalNumber {
                            value: size.to_string(),
                            span: Span::new("", 0, 0).unwrap(),
                        },
                        suffix: Some(index_ty_suffix.clone()),
                        span: Span::new("", 0, 0).unwrap(),
                    },
                ))),
                right: Box::new(new_index_expr),
                span: Span::new("", 0, 0).unwrap(),
            });
            let add_expr = if offset == 0 {
                mult_expr
            } else {
                Expression::Binary(BinaryExpression {
                    op: BinaryOperator::Add,
                    left: Box::new(mult_expr),
                    right: Box::new(Expression::Literal(LiteralExpression::DecimalLiteral(
                        DecimalLiteralExpression {
                            value: DecimalNumber {
                                value: offset.to_string(),
                                span: Span::new("", 0, 0).unwrap(),
                            },
                            suffix: Some(index_ty_suffix.clone()),
                            span: Span::new("", 0, 0).unwrap(),
                        },
                    ))),
                    span: Span::new("", 0, 0).unwrap(),
                })
            };
            Ok(add_expr)
        } else {
            Ok(new_index_expr)
        }
    }

    // Generate blocks from an array initialization
    // Assume both the array and all entries are preprocessed
    // Returns the new blocks
    fn bl_gen_array_init_<const IS_MAIN: bool>(
        &'ast self,
        mut blks: Vec<Block<'ast>>,
        mut blks_len: usize,
        mut func_count: usize,
        mut array_count: usize,
        mut struct_count: usize,
        mut load_count: usize,
        f_name: &str,
        array_init_info: ArrayInitInfo<'ast>,
        mut var_scope_info: VarScopeInfo,
    ) -> Result<
        (
            Vec<Block>,
            usize,
            VarScopeInfo,
            String,
            usize,
            usize,
            usize,
            usize,
        ),
        String,
    > {
        debug!("Block Gen Array Init");

        // Any form of array initialization involves allocation
        let is_alloc = true;
        let cur_array_count = array_count; // used by init

        let cur_scope = blks[blks_len - 1].scope;
        let entry_ty = array_init_info.entry_ty.clone();
        let read_only = array_init_info.read_only;
        let arr_len = if let Some(arr_content) = &array_init_info.arr_entries {
            arr_content.len()
        } else {
            0
        };
        // Assign array^X to be the temporary array
        let arr_name = format!("array^{}", array_count);
        let arr_extended_name = var_scope_info.declare_var(
            &arr_name,
            &f_name,
            cur_scope,
            Ty::Array(read_only, arr_len, Box::new(entry_ty.clone())),
        );
        array_count += 1;

        // Initialize array
        // Process the index
        let index_ty = Ty::Uint(32);
        let len_expr = array_init_info.len_as_expr(&index_ty);
        let new_len_expr: Expression;
        (
            blks,
            blks_len,
            var_scope_info,
            new_len_expr,
            func_count,
            array_count,
            struct_count,
            load_count,
        ) = self.bl_gen_expr_::<IS_MAIN>(
            blks,
            blks_len,
            &len_expr,
            f_name,
            func_count,
            array_count,
            struct_count,
            load_count,
            var_scope_info,
        )?;
        // Perform pointer arithmetics
        let new_size_expr =
            self.bl_gen_pointer_offset_(new_len_expr, &Vec::new(), &index_ty, &entry_ty)?;
        blks[blks_len - 1]
            .instructions
            .push(BlockContent::ArrayInit((
                arr_extended_name.clone(),
                entry_ty.clone(),
                new_size_expr,
                read_only,
            )));

        // Start by declaring all init^X to unique_contents
        for i in 0..array_init_info.unique_contents.len() {
            // First process the content
            let content_expr: Expression;
            (
                blks,
                blks_len,
                var_scope_info,
                content_expr,
                func_count,
                array_count,
                struct_count,
                load_count,
            ) = self.bl_gen_expr_::<IS_MAIN>(
                blks,
                blks_len,
                &array_init_info.unique_contents[i],
                f_name,
                func_count,
                array_count,
                struct_count,
                load_count,
                var_scope_info,
            )?;
            // Then assign it to a temporary variable init^X
            let init_name = format!("init^{}^{}", cur_array_count, i);
            var_scope_info.declare_var(&init_name, &f_name, cur_scope, entry_ty.clone());
            (blks, blks_len) = self.bl_gen_def_stmt_(
                blks,
                blks_len,
                &init_name,
                &content_expr,
                &entry_ty,
                f_name,
                f_name,
                &var_scope_info,
            )?;
        }

        // Then assigning each entries in array to corresponding init^X
        // if there is only one unique entry, then assign the array through a simplified for loop
        if array_init_info.unique_contents.len() == 1 {
            let index_name = "index@";
            let index_extended_name =
                var_scope_info.declare_var(&index_name, &f_name, cur_scope, index_ty.clone());

            // Init
            blks[blks_len - 1]
                .instructions
                .push(BlockContent::Stmt(bl_gen_init_stmt(
                    &index_extended_name,
                    &index_ty,
                )));

            // Loop body
            let num_exec_bound = blks[blks_len - 1].fn_num_exec_bound;
            blks.push(Block::new(
                blks_len,
                num_exec_bound,
                f_name.to_string(),
                cur_scope + 1,
            ));
            blks_len += 1;
            // Decide if loop is bounded
            if array_init_info.dynamic {
                blks[blks_len - 1].is_head_of_while_loop = true;
            } else {
                blks[blks_len - 1].fn_num_exec_bound =
                    array_init_info.arr_entries.clone().unwrap().len() * num_exec_bound;
            }
            let loop_header = blks_len - 1;

            // Store stmt & increment iterator
            let entry_name = format!("init^{}^0", cur_array_count);
            let entry_extended_name = var_scope_info.reference_var(&entry_name, &f_name)?.0;
            let new_entry_expr = Expression::Identifier(IdentifierExpression {
                value: entry_extended_name,
                span: Span::new("", 0, 0).unwrap(),
            });
            let new_index_expr = Expression::Identifier(IdentifierExpression {
                value: index_extended_name.to_string(),
                span: Span::new("", 0, 0).unwrap(),
            });
            (blks, blks_len) = self.bl_gen_store_(
                blks,
                blks_len,
                &arr_extended_name,
                &index_ty,
                &new_index_expr,
                &new_entry_expr,
                &entry_ty,
                f_name,
                &var_scope_info,
                is_alloc,
                &entry_ty,
                &Vec::new(),
                read_only,
            )?;
            blks[blks_len - 1]
                .instructions
                .push(BlockContent::Stmt(bl_gen_increment_stmt(
                    &index_extended_name,
                    1,
                    &index_ty,
                )));

            // Bound
            blks.push(Block::new(
                blks_len,
                num_exec_bound,
                f_name.to_string(),
                cur_scope,
            ));
            blks_len += 1;
            // Update terminator
            let loop_tail = blks_len - 1;
            let new_id = IdentifierExpression {
                value: index_extended_name,
                span: Span::new("", 0, 0).unwrap(),
            };
            let to_expr = array_init_info.len_as_expr(&index_ty).clone();
            let new_to_expr: Expression;
            (
                blks,
                blks_len,
                var_scope_info,
                new_to_expr,
                func_count,
                array_count,
                struct_count,
                load_count,
            ) = self.bl_gen_expr_::<IS_MAIN>(
                blks,
                blks_len,
                &to_expr,
                f_name,
                func_count,
                array_count,
                struct_count,
                load_count,
                var_scope_info,
            )?;
            let term = BlockTerminator::Transition(bl_trans(
                cond_expr(new_id.clone(), new_to_expr),
                NextBlock::Label(loop_header),
                NextBlock::Label(loop_tail),
            ));
            blks[loop_header - 1].terminator = term.clone();
            blks[loop_tail - 1].terminator = term;
        }
        // otherwise assign individual entries
        else {
            let mut index = 0;
            for entry in array_init_info.arr_entries.unwrap() {
                let entry_name = format!("init^{}^{}", cur_array_count, entry);
                let entry_extended_name = var_scope_info.reference_var(&entry_name, &f_name)?.0;
                let new_entry_expr = Expression::Identifier(IdentifierExpression {
                    value: entry_extended_name,
                    span: Span::new("", 0, 0).unwrap(),
                });

                let new_index_expr = Expression::Literal(LiteralExpression::DecimalLiteral(
                    DecimalLiteralExpression {
                        value: DecimalNumber {
                            value: index.to_string(),
                            span: Span::new("", 0, 0).unwrap(),
                        },
                        suffix: Some(ty_to_dec_suffix(&ty_to_type(&index_ty).unwrap())),
                        span: Span::new("", 0, 0).unwrap(),
                    },
                ));
                (blks, blks_len) = self.bl_gen_store_(
                    blks,
                    blks_len,
                    &arr_extended_name,
                    &index_ty,
                    &new_index_expr,
                    &new_entry_expr,
                    &entry_ty,
                    f_name,
                    &var_scope_info,
                    is_alloc,
                    &entry_ty,
                    &Vec::new(),
                    read_only,
                )?;
                index += 1;
            }
        }
        Ok((
            blks,
            blks_len,
            var_scope_info,
            arr_extended_name,
            func_count,
            array_count,
            struct_count,
            load_count,
        ))
    }

    // Given an expression, return its type
    // This is performed after a type check, so assume all typing are correct
    fn bl_gen_type_(
        &'ast self,
        e: &'ast Expression<'ast>,
        f_name: &str,
        var_scope_info: &VarScopeInfo,
    ) -> Result<Ty, String> {
        debug!("Block Gen Type: {}", e.span().as_str());

        let ty = match e {
            Expression::Ternary(t) => {
                let second_ty = self.bl_gen_type_(&t.second, f_name, var_scope_info)?;
                second_ty
            }
            Expression::Binary(b) => {
                let left_ty = self.bl_gen_type_(&b.left, f_name, var_scope_info)?;
                match b.op {
                    BinaryOperator::Eq
                    | BinaryOperator::NotEq
                    | BinaryOperator::Lt
                    | BinaryOperator::Gt
                    | BinaryOperator::Lte
                    | BinaryOperator::Gte => Ty::Bool,
                    _ => left_ty,
                }
            }
            Expression::Unary(u) => {
                let expr_ty = self.bl_gen_type_(&u.expression, f_name, var_scope_info)?;
                match u.op {
                    UnaryOperator::ToField(_) => Ty::Field,
                    _ => expr_ty,
                }
            }
            Expression::Postfix(p) => {
                // assume no functions in arrays, etc.
                assert!(!p.accesses.is_empty());
                if let Some(Access::Call(_)) = p.accesses.first() {
                    assert!(p.accesses.len() == 1);
                    let (callee_path, callee_name) = self.deref_import(&p.id.value);
                    let callee = self
                        .functions
                        .get(&callee_path)
                        .ok_or_else(|| format!("No file '{:?}' attempting fn call", &callee_path))?
                        .get(&callee_name)
                        .ok_or_else(|| {
                            format!("No function '{}' attempting fn call", &callee_name)
                        })?;

                    // Get the return type because we need to convert it into a variable
                    let ret_type = callee
                        .returns
                        .first()
                        .ok_or("No return type provided for one or more function")?;
                    let ret_ty = self.type_impl_::<false>(&ret_type)?;
                    ret_ty
                } else {
                    let var_name = &p.id.value;
                    let (var_extended_name, mut var_ty) =
                        var_scope_info.reference_var(&var_name, f_name)?;
                    for acc in &p.accesses {
                        var_ty = match acc {
                            Access::Call(_) => {
                                return Err(format!("First order functions not implemented!"));
                            }
                            Access::Select(s) => {
                                if let RangeOrExpression::Expression(_) = &s.expression {
                                    let load_ty = if let Ty::Array(_, _, load_ty) = var_ty {
                                        *load_ty.clone()
                                    } else {
                                        return Err(format!(
                                            "Loading from a variable {} that is not an array!",
                                            var_extended_name
                                        ));
                                    };
                                    load_ty
                                } else {
                                    return Err(format!("Array range access not implemented!"));
                                }
                            }
                            Access::Member(m) => {
                                let member_name = &m.id.value;
                                let member_ty = if let Ty::Struct(_, members) = var_ty {
                                    members
                                        .clone()
                                        .into_map()
                                        .get(member_name)
                                        .ok_or_else(|| {
                                            format!(
                                                "Member {} does not exist in struct {}!",
                                                member_name, var_extended_name
                                            )
                                        })?
                                        .clone()
                                } else {
                                    return Err(format!("Accessing member {} of a variable {} that is not a struct!", member_name, var_extended_name));
                                };
                                member_ty
                            }
                        };
                    }
                    var_ty
                }
            }
            Expression::Identifier(i) => var_scope_info.reference_var(&i.value.clone(), &f_name)?.1,
            Expression::Literal(_) => self.expr_impl_::<false>(&e)?.type_().clone(),
            Expression::ArrayInitializer(ai) => {
                let ai_len = self.const_usize_impl_::<false>(&*ai.count);
                let ai_len = if let Ok(ai_len) = ai_len { ai_len } else { 0 };
                Ty::Array(
                    ai.dim_ro.is_some(),
                    ai_len,
                    Box::new(self.bl_gen_type_(&ai.value, f_name, var_scope_info)?),
                ) // array length does not matter
            }
            Expression::InlineArray(ia) => {
                if ia.expressions.len() == 0 {
                    Ty::Array(ia.dim_ro.is_some(), 0, Box::new(Ty::Field))
                } else if let SpreadOrExpression::Expression(e) = &ia.expressions[0] {
                    Ty::Array(
                        ia.dim_ro.is_some(),
                        ia.expressions.len(),
                        Box::new(self.bl_gen_type_(e, f_name, var_scope_info)?),
                    ) // array length does not matter
                } else {
                    return Err(format!("Spread not supported in inline arrays!"));
                }
            }
            Expression::InlineStruct(is) => {
                let mut struct_ty = Vec::new();
                for member in &is.members {
                    let member_name = member.id.value.to_string();
                    let member_ty =
                        self.bl_gen_type_(&member.expression, f_name, var_scope_info)?;
                    struct_ty.push((member_name, member_ty));
                }
                Ty::Struct(is.ty.value.clone(), FieldList::new(struct_ty))
            }
        };
        Ok(ty)
    }

    fn bl_gen_enter_scope_(&'ast self, cur_scope: usize) -> Result<usize, String> {
        // New Scoping
        Ok(cur_scope + 1)
    }

    fn bl_gen_exit_scope_(
        &'ast self,
        mut var_scope_info: VarScopeInfo,
        fn_name: &str,
        cur_scope: usize,
    ) -> Result<(VarScopeInfo, usize), String> {
        // Exit Scoping
        var_scope_info.exit_scope(fn_name, cur_scope);
        Ok((var_scope_info, cur_scope - 1))
    }

    // Convert a list of blocks to circ_ir
    pub fn bls_to_circ(&'ast self, blks: &Vec<Block>) {
        for b in blks {
            let f = &format!("Block_{}", b.name);
            self.circ_init_block(f);
            self.bl_to_circ::<false>(&b, f);
        }
    }

    // asserts var == cnst
    fn bl_gen_assert_const(&'ast self, var: &str, cnst: usize) {
        let lhs_t = self
            .expr_impl_::<false>(&Expression::Identifier(IdentifierExpression {
                value: var.to_string(),
                span: Span::new("", 0, 0).unwrap(),
            }))
            .unwrap();
        let rhs_t = self
            .expr_impl_::<false>(&Expression::Literal(LiteralExpression::DecimalLiteral(
                DecimalLiteralExpression {
                    value: DecimalNumber {
                        value: cnst.to_string(),
                        span: Span::new("", 0, 0).unwrap(),
                    },
                    suffix: Some(DecimalSuffix::Field(FieldSuffix {
                        span: Span::new("", 0, 0).unwrap(),
                    })),
                    span: Span::new("", 0, 0).unwrap(),
                },
            )))
            .unwrap();
        let b = bool(eq(lhs_t, rhs_t).unwrap()).unwrap();
        self.assert(b).unwrap();
    }

    // asserts var1 == var2
    fn bl_gen_assert_eq(&'ast self, var1: &str, var2: &str) {
        let lhs_t = self
            .expr_impl_::<false>(&Expression::Identifier(IdentifierExpression {
                value: var1.to_string(),
                span: Span::new("", 0, 0).unwrap(),
            }))
            .unwrap();
        let rhs_t = self
            .expr_impl_::<false>(&Expression::Identifier(IdentifierExpression {
                value: var2.to_string(),
                span: Span::new("", 0, 0).unwrap(),
            }))
            .unwrap();
        let b = bool(eq(lhs_t, rhs_t).unwrap()).unwrap();
        self.assert(b).unwrap();
    }

    // Convert a virtual memory operation to circ_ir
    // MODE: LOAD, STORE, DUMMY_LOAD, INIT_STORE
    fn vir_mem_to_circ<const MODE: usize>(
        &'ast self,
        mem_op_count: usize,
        arr: Option<&String>,
        id_expr: Option<&Expression<'ast>>,
        read_only: bool,
    ) {
        // ADDR if exist
        if let Some(addr_expr) = id_expr {
            // lhs_t + offset_t == rhs_t
            let mut lhs_t = self.expr_impl_::<false>(&addr_expr).unwrap();
            // if lhs_t is not a field, cast it to a field
            if lhs_t.type_() != &Ty::Field {
                lhs_t = uint_to_field(lhs_t).unwrap();
            }
            let offset_t = self
                .expr_impl_::<false>(&Expression::Identifier(IdentifierExpression {
                    value: arr.unwrap().to_string(),
                    span: Span::new("", 0, 0).unwrap(),
                }))
                .unwrap();
            let rhs_t = self
                .expr_impl_::<false>(&Expression::Identifier(IdentifierExpression {
                    value: if read_only {
                        format!("%pm{:06}a", mem_op_count)
                    } else {
                        format!("%vm{:06}a", mem_op_count)
                    },
                    span: Span::new("", 0, 0).unwrap(),
                }))
                .unwrap();
            let b = bool(eq(add(lhs_t, offset_t).unwrap(), rhs_t).unwrap()).unwrap();
            self.assert(b).unwrap();
        }
        // LS and TS only applicable if not read_only
        if !read_only {
            // LS
            let ls = if MODE == STORE || MODE == INIT_STORE {
                STORE
            } else {
                LOAD
            };
            self.bl_gen_assert_const(&format!("%vm{:06}l", mem_op_count), ls);
            // TS, increment if STORE
            if MODE == STORE {
                self.stmt_impl_::<false>(&bl_gen_increment_stmt(W_TS, 1, &Ty::Field))
                    .unwrap();
            }
            self.bl_gen_assert_eq(&W_TS, &format!("%vm{:06}t", mem_op_count));
        }
        // DATA is updated individually by LOAD or STORE
    }

    pub fn inst_to_circ<const ESTIMATE: bool>(
        &self,
        i: &BlockContent,
        f: &str,
        mut wit_count: usize,
        mut phy_mem_op_count: usize,
        mut ro_mem_op_count: usize,
        mut vir_mem_op_count: usize,
    ) -> (usize, usize, usize, usize) {
        debug!("Inst to Circ: {:?}", i);
        match i {
            BlockContent::Witness((var, ty, alive)) => {
                // Witness statements are never in brnaches, so can be declared sequentially
                if *alive {
                    // Non-deterministically supply WIT
                    self.circ_declare_input(
                        &f,
                        format!("%wt{:06}", wit_count),
                        if let Ty::Array(..) = ty {
                            &Ty::Field
                        } else {
                            ty
                        },
                        ZVis::Private(0),
                        None,
                        true,
                        &None,
                    )
                    .unwrap();
                    // Assign VAR to WIT
                    let e = self
                        .expr_impl_::<false>(&Expression::Identifier(IdentifierExpression {
                            value: format!("%wt{:06}", wit_count),
                            span: Span::new("", 0, 0).unwrap(),
                        }))
                        .unwrap();
                    self.declare_init_impl_::<false>(var.clone(), ty.clone(), e)
                        .unwrap();
                    wit_count += 1;
                }
            }
            BlockContent::MemPush((var, _, offset)) => {
                // Non-deterministically supply ADDR
                self.circ_declare_input(
                    &f,
                    format!("%pm{:06}a", phy_mem_op_count),
                    &Ty::Field,
                    ZVis::Private(0),
                    None,
                    true,
                    &None,
                )
                .unwrap();
                // Non-deterministically supply VAL
                self.circ_declare_input(
                    &f,
                    format!("%pm{:06}v", phy_mem_op_count),
                    &Ty::Field,
                    ZVis::Private(0),
                    None,
                    true,
                    &None,
                )
                .unwrap();
                // Assert correctness of address
                let lhs_t = self
                    .expr_impl_::<false>(&Expression::Binary(BinaryExpression {
                        op: BinaryOperator::Add,
                        left: Box::new(Expression::Identifier(IdentifierExpression {
                            // %SP
                            value: if ESTIMATE {
                                "%SP".to_string()
                            } else {
                                W_SP.to_string()
                            },
                            span: Span::new("", 0, 0).unwrap(),
                        })),
                        right: Box::new(Expression::Literal(LiteralExpression::DecimalLiteral(
                            DecimalLiteralExpression {
                                value: DecimalNumber {
                                    value: offset.to_string(),
                                    span: Span::new("", 0, 0).unwrap(),
                                },
                                suffix: Some(DecimalSuffix::Field(FieldSuffix {
                                    span: Span::new("", 0, 0).unwrap(),
                                })),
                                span: Span::new("", 0, 0).unwrap(),
                            },
                        ))),
                        span: Span::new("", 0, 0).unwrap(),
                    }))
                    .unwrap();
                let rhs_t = self
                    .expr_impl_::<false>(&Expression::Identifier(IdentifierExpression {
                        value: format!("%pm{:06}a", phy_mem_op_count),
                        span: Span::new("", 0, 0).unwrap(),
                    }))
                    .unwrap();
                let b = bool(eq(lhs_t, rhs_t).unwrap()).unwrap();
                self.assert(b).unwrap();
                // Assert correctness of value
                let mut lhs_t = self
                    .expr_impl_::<false>(&Expression::Identifier(IdentifierExpression {
                        value: var.to_string(),
                        span: Span::new("", 0, 0).unwrap(),
                    }))
                    .unwrap();
                // Store the value as Field
                if lhs_t.type_() != &Ty::Field {
                    lhs_t = uint_to_field(lhs_t).unwrap();
                }
                let rhs_t = self
                    .expr_impl_::<false>(&Expression::Identifier(IdentifierExpression {
                        value: format!("%pm{:06}v", phy_mem_op_count),
                        span: Span::new("", 0, 0).unwrap(),
                    }))
                    .unwrap();
                let b = bool(eq(lhs_t, rhs_t).unwrap()).unwrap();
                self.assert(b).unwrap();
                phy_mem_op_count += 1;
            }
            BlockContent::MemPop((var, ty, offset)) => {
                // Non-deterministically supply ADDR and VAL in memory
                self.circ_declare_input(
                    &f,
                    format!("%pm{:06}a", phy_mem_op_count),
                    &Ty::Field,
                    ZVis::Private(0),
                    None,
                    true,
                    &None,
                )
                .unwrap();
                self.circ_declare_input(
                    &f,
                    format!("%pm{:06}v", phy_mem_op_count),
                    &Ty::Field,
                    ZVis::Private(0),
                    None,
                    true,
                    &None,
                )
                .unwrap();
                // Assert correctness of address
                let lhs_t = self
                    .expr_impl_::<false>(&Expression::Binary(BinaryExpression {
                        op: BinaryOperator::Add,
                        left: Box::new(Expression::Identifier(IdentifierExpression {
                            // %BP
                            value: if ESTIMATE {
                                "%BP".to_string()
                            } else {
                                W_BP.to_string()
                            },
                            span: Span::new("", 0, 0).unwrap(),
                        })),
                        right: Box::new(Expression::Literal(LiteralExpression::DecimalLiteral(
                            DecimalLiteralExpression {
                                value: DecimalNumber {
                                    value: offset.to_string(),
                                    span: Span::new("", 0, 0).unwrap(),
                                },
                                suffix: Some(DecimalSuffix::Field(FieldSuffix {
                                    span: Span::new("", 0, 0).unwrap(),
                                })),
                                span: Span::new("", 0, 0).unwrap(),
                            },
                        ))),
                        span: Span::new("", 0, 0).unwrap(),
                    }))
                    .unwrap();
                let rhs_t = self
                    .expr_impl_::<false>(&Expression::Identifier(IdentifierExpression {
                        value: format!("%pm{:06}a", phy_mem_op_count),
                        span: Span::new("", 0, 0).unwrap(),
                    }))
                    .unwrap();
                let b = bool(eq(lhs_t, rhs_t).unwrap()).unwrap();
                self.assert(b).unwrap();
                // Assign POP value to val
                let mut e = self
                    .expr_impl_::<false>(&Expression::Identifier(IdentifierExpression {
                        value: format!("%pm{:06}v", phy_mem_op_count),
                        span: Span::new("", 0, 0).unwrap(),
                    }))
                    .unwrap();
                // Convert the loaded value to the correct type
                e = field_to_ty(e, &ty).unwrap();
                self.declare_init_impl_::<false>(var.clone(), ty.clone(), e)
                    .unwrap();
                phy_mem_op_count += 1;
            }
            BlockContent::ArrayInit((arr, _, len_expr, read_only)) => {
                if ESTIMATE {
                    self.circ_declare_input(
                        &f,
                        arr.to_string(),
                        &Ty::Field,
                        ZVis::Private(0),
                        None,
                        true,
                        &None,
                    )
                    .unwrap();
                } else {
                    // If read_only, allocate on stack (%SP), otherwise allocate on virtual memory (%AS)
                    let mem_pointer = if *read_only { W_SP } else { W_AS };
                    // Declare the array as a pointer (field), set to mem_pointer
                    let as_expr = Expression::Identifier(IdentifierExpression {
                        value: mem_pointer.to_string(),
                        span: Span::new("", 0, 0).unwrap(),
                    });
                    let as_t = self.expr_impl_::<false>(&as_expr).unwrap();
                    self.declare_init_impl_::<false>(arr.to_string(), Ty::Field, as_t.clone())
                        .unwrap();
                    // Increment mem_pointer by size of array
                    let mut len_t = self.expr_impl_::<false>(&len_expr).unwrap();
                    if len_t.type_() != &Ty::Field {
                        len_t = uint_to_field(len_t).unwrap();
                    }
                    let new_as_t = add(as_t, len_t).unwrap();
                    self.assign_impl_::<false>(mem_pointer, &[][..], new_as_t, false)
                        .unwrap();
                }
            }
            BlockContent::Store((val_expr, _, arr, id_expr, init, read_only)) => {
                if ESTIMATE {
                } else {
                    let rhs_t = if *read_only {
                        // ADDR
                        self.vir_mem_to_circ::<STORE>(
                            ro_mem_op_count,
                            Some(&arr),
                            Some(&id_expr),
                            *read_only,
                        );
                        let rhs_t = self
                            .expr_impl_::<false>(&Expression::Identifier(IdentifierExpression {
                                value: format!("%pm{:06}v", ro_mem_op_count),
                                span: Span::new("", 0, 0).unwrap(),
                            }))
                            .unwrap();
                        // Update Label
                        ro_mem_op_count += 1;
                        rhs_t
                    } else {
                        // ADDR, LS, & TS
                        if *init {
                            self.vir_mem_to_circ::<INIT_STORE>(
                                vir_mem_op_count,
                                Some(&arr),
                                Some(&id_expr),
                                *read_only,
                            );
                        } else {
                            self.vir_mem_to_circ::<STORE>(
                                vir_mem_op_count,
                                Some(&arr),
                                Some(&id_expr),
                                *read_only,
                            );
                        }
                        let rhs_t = self
                            .expr_impl_::<false>(&Expression::Identifier(IdentifierExpression {
                                value: format!("%vm{:06}d", vir_mem_op_count),
                                span: Span::new("", 0, 0).unwrap(),
                            }))
                            .unwrap();
                        // Update Label
                        vir_mem_op_count += 1;
                        rhs_t
                    };

                    // Assert correctness of DATA, always stored as Field
                    let mut lhs_t = self.expr_impl_::<false>(&val_expr).unwrap();
                    if lhs_t.type_() != &Ty::Field {
                        lhs_t = uint_to_field(lhs_t).unwrap();
                    }
                    let b = bool(eq(lhs_t, rhs_t).unwrap()).unwrap();
                    self.assert(b).unwrap();
                }
            }
            BlockContent::Load((val, ty, arr, id_expr, read_only)) => {
                if ESTIMATE {
                    let r = self.circ_declare_input(
                        &f,
                        val.clone(),
                        ty,
                        ZVis::Public,
                        None,
                        true,
                        &None,
                    );
                    r.unwrap();
                } else {
                    let mut e = if *read_only {
                        // ADDR
                        self.vir_mem_to_circ::<LOAD>(
                            ro_mem_op_count,
                            Some(&arr),
                            Some(&id_expr),
                            *read_only,
                        );
                        // Assign LOAD value to data
                        let e = self
                            .expr_impl_::<false>(&Expression::Identifier(IdentifierExpression {
                                value: format!("%pm{:06}v", ro_mem_op_count),
                                span: Span::new("", 0, 0).unwrap(),
                            }))
                            .unwrap();
                        ro_mem_op_count += 1;
                        e
                    } else {
                        // ADDR, LS, & TS
                        self.vir_mem_to_circ::<LOAD>(
                            vir_mem_op_count,
                            Some(&arr),
                            Some(&id_expr),
                            *read_only,
                        );
                        // Assign LOAD value to data
                        let e = self
                            .expr_impl_::<false>(&Expression::Identifier(IdentifierExpression {
                                value: format!("%vm{:06}d", vir_mem_op_count),
                                span: Span::new("", 0, 0).unwrap(),
                            }))
                            .unwrap();
                        vir_mem_op_count += 1;
                        e
                    };
                    // Convert the loaded value to the correct type
                    e = field_to_ty(e, &ty).unwrap();
                    self.declare_init_impl_::<false>(val.clone(), ty.clone(), e)
                        .unwrap();
                }
            }
            BlockContent::DummyLoad(read_only) => {
                // ADDR, LS, & TS
                self.vir_mem_to_circ::<DUMMY_LOAD>(
                    if *read_only {
                        ro_mem_op_count
                    } else {
                        vir_mem_op_count
                    },
                    None,
                    None,
                    *read_only,
                );
                if *read_only {
                    ro_mem_op_count += 1;
                } else {
                    vir_mem_op_count += 1;
                }
            }
            BlockContent::Branch((cond, if_insts, else_insts)) => {
                let cond = self.expr_impl_::<false>(&cond).unwrap();
                let cbool = bool(cond.clone()).unwrap();

                // Mem_ops overlap in two branches
                let mut if_wit_count = wit_count;
                let mut else_wit_count = wit_count;
                let mut if_phy_mem_op_count = phy_mem_op_count;
                let mut if_ro_mem_op_count = ro_mem_op_count;
                let mut if_vir_mem_op_count = vir_mem_op_count;
                let mut else_phy_mem_op_count = phy_mem_op_count;
                let mut else_ro_mem_op_count = ro_mem_op_count;
                let mut else_vir_mem_op_count = vir_mem_op_count;

                self.circ_enter_condition(cbool.clone());
                for i in if_insts {
                    (
                        if_wit_count,
                        if_phy_mem_op_count,
                        if_ro_mem_op_count,
                        if_vir_mem_op_count,
                    ) = self.inst_to_circ::<ESTIMATE>(
                        i,
                        f,
                        wit_count,
                        if_phy_mem_op_count,
                        if_ro_mem_op_count,
                        if_vir_mem_op_count,
                    );
                }
                self.circ_exit_condition();
                self.circ_enter_condition(term![NOT; cbool]);
                for i in else_insts {
                    (
                        else_wit_count,
                        else_phy_mem_op_count,
                        else_ro_mem_op_count,
                        else_vir_mem_op_count,
                    ) = self.inst_to_circ::<ESTIMATE>(
                        i,
                        f,
                        wit_count,
                        else_phy_mem_op_count,
                        else_ro_mem_op_count,
                        else_vir_mem_op_count,
                    );
                }
                self.circ_exit_condition();

                // No witness should be declared in branches
                assert_eq!(if_wit_count, wit_count);
                assert_eq!(else_wit_count, wit_count);
                // No phy_op should every occur in branches, and the same amount of vir_op should occur in two branches
                assert_eq!(if_phy_mem_op_count, phy_mem_op_count);
                assert_eq!(else_phy_mem_op_count, phy_mem_op_count);
                assert_eq!(if_ro_mem_op_count, else_ro_mem_op_count);
                assert_eq!(if_vir_mem_op_count, else_vir_mem_op_count);

                phy_mem_op_count = if_phy_mem_op_count;
                ro_mem_op_count = if_ro_mem_op_count;
                vir_mem_op_count = if_vir_mem_op_count;
            }
            BlockContent::Stmt(stmt) => {
                self.stmt_impl_::<false>(&stmt).unwrap();
            }
        }
        (
            wit_count,
            phy_mem_op_count,
            ro_mem_op_count,
            vir_mem_op_count,
        )
    }

    // Convert a block to circ_ir
    // This can be done to either produce the constraints, or to estimate the size of constraints
    // In estimation mode, we rename all output variable from X -> oX, add assertion, and process the terminator
    pub fn bl_to_circ<const ESTIMATE: bool>(&self, b: &Block, f: &str) {
        debug!("Bl to Circ: {}", b.name);

        // setup stack frame for entry function
        // returns the next block, so return type is Field
        let ret_ty = Some(Ty::Field);
        self.circ_enter_fn(f.to_string(), ret_ty.clone());

        // Declare all inputs of the block
        for (name, ty) in &b.inputs {
            if let Some(x) = ty {
                let r = self.circ_declare_input(
                    &f,
                    name.clone(),
                    // Declare arrays as field
                    if let Ty::Array(..) = x { &Ty::Field } else { x },
                    ZVis::Public,
                    None,
                    true,
                    &None,
                );
                r.unwrap();
            }
        }
        // If not in estimation mode, declare all outputs of the block, and
        if !ESTIMATE {
            for (name, ty) in &b.outputs {
                if let Some(x) = ty {
                    let r = self.circ_declare_input(
                        &f,
                        name.clone(),
                        // Declare arrays as field
                        if let Ty::Array(..) = x { &Ty::Field } else { x },
                        ZVis::Public,
                        None,
                        true,
                        &None,
                    );
                    r.unwrap();
                }
            }
        }

        // How many witnesses have we encountered?
        let mut wit_count = 0;
        // How many scoping memory operations have we encountered? Counter starts at b.num_ro_ops
        let mut phy_mem_op_count = b.num_ro_ops;
        // How many read-only memory operations have we encountered?
        let mut ro_mem_op_count = 0;
        // How many virtual memory operations have we encountered?
        let mut vir_mem_op_count = 0;

        // Declare all read-only memory accesses to avoid dealing with branching
        for i in 0..b.num_ro_ops {
            // Declare the next ADDR and DATA
            // VIR_ADDR as 'a'
            self.circ_declare_input(
                f,
                format!("%pm{:06}a", i),
                &Ty::Field,
                ZVis::Private(0),
                None,
                true,
                &None,
            )
            .unwrap();
            // VAL as 'd'
            self.circ_declare_input(
                f,
                format!("%pm{:06}v", i),
                &Ty::Field,
                ZVis::Private(0),
                None,
                true,
                &None,
            )
            .unwrap();
        }
        // Declare all virtual memory accesses to avoid dealing with branching
        for i in 0..b.num_vm_ops {
            // Declare the next ADDR, DATA, L/S, and TS
            // VIR_ADDR as 'a'
            self.circ_declare_input(
                f,
                format!("%vm{:06}a", i),
                &Ty::Field,
                ZVis::Private(0),
                None,
                true,
                &None,
            )
            .unwrap();
            // VAL as 'd'
            self.circ_declare_input(
                f,
                format!("%vm{:06}d", i),
                &Ty::Field,
                ZVis::Private(0),
                None,
                true,
                &None,
            )
            .unwrap();
            // LS as 'l'
            self.circ_declare_input(
                f,
                format!("%vm{:06}l", i),
                &Ty::Field,
                ZVis::Private(0),
                None,
                true,
                &None,
            )
            .unwrap();
            // TS as 't'
            self.circ_declare_input(
                f,
                format!("%vm{:06}t", i),
                &Ty::Field,
                ZVis::Private(0),
                None,
                true,
                &None,
            )
            .unwrap();
        }

        // Iterate over instructions, convert memory accesses into statements and then IR
        for i in &b.instructions {
            (
                wit_count,
                phy_mem_op_count,
                ro_mem_op_count,
                vir_mem_op_count,
            ) = self.inst_to_circ::<ESTIMATE>(
                i,
                f,
                wit_count,
                phy_mem_op_count,
                ro_mem_op_count,
                vir_mem_op_count,
            );
        }

        // If in estimation mode, declare and assert all outputs of the block
        // Furthermore, process the terminator
        if ESTIMATE {
            // PROCESS OUTPUT
            for (name, ty) in &b.outputs {
                if let Some(x) = ty {
                    let output_name = format!("o{}", name);
                    // Declare the output
                    let r = self.circ_declare_input(
                        &f,
                        output_name.clone(),
                        if let Ty::Array(..) = x { &Ty::Field } else { x },
                        ZVis::Public,
                        None,
                        true,
                        &None,
                    );
                    r.unwrap();
                    // Assert the correctness of the output
                    let output_check_stmt = Statement::Assertion(AssertionStatement {
                        expression: Expression::Binary(BinaryExpression {
                            op: BinaryOperator::Eq,
                            left: Box::new(Expression::Identifier(IdentifierExpression {
                                value: output_name,
                                span: Span::new("", 0, 0).unwrap(),
                            })),
                            right: Box::new(Expression::Identifier(IdentifierExpression {
                                value: name.to_string(),
                                span: Span::new("", 0, 0).unwrap(),
                            })),
                            span: Span::new("", 0, 0).unwrap(),
                        }),
                        message: None,
                        span: Span::new("", 0, 0).unwrap(),
                    });
                    self.stmt_impl_::<false>(&output_check_stmt).unwrap();
                }
            }

            // PROCESS TERMINATOR
            // Should only be used to estimate the number of constraints
            // generate terminator statement
            let new_expr = {
                if let BlockTerminator::Transition(e) = &b.terminator {
                    e.clone()
                } else {
                    // If it is the end of the program, assign %BN to 0 (an arbitrary number)
                    Expression::Literal(LiteralExpression::DecimalLiteral(
                        DecimalLiteralExpression {
                            value: DecimalNumber {
                                value: "0".to_string(),
                                span: Span::new("", 0, 0).unwrap(),
                            },
                            suffix: Some(DecimalSuffix::Field(FieldSuffix {
                                span: Span::new("", 0, 0).unwrap(),
                            })),
                            span: Span::new("", 0, 0).unwrap(),
                        },
                    ))
                }
            };

            let output_block_check_stmt = Statement::Assertion(AssertionStatement {
                expression: Expression::Binary(BinaryExpression {
                    op: BinaryOperator::Eq,
                    left: Box::new(Expression::Identifier(IdentifierExpression {
                        value: format!("%oBN"),
                        span: Span::new("", 0, 0).unwrap(),
                    })),
                    right: Box::new(new_expr.clone()),
                    span: Span::new("", 0, 0).unwrap(),
                }),
                message: None,
                span: Span::new("", 0, 0).unwrap(),
            });

            // Declare %oBN
            let r = self.circ_declare_input(
                &f,
                "%oBN".to_string(),
                &Ty::Field,
                ZVis::Public,
                None,
                true,
                &None,
            );
            r.unwrap();
            // Process statement
            self.stmt_impl_::<false>(&output_block_check_stmt).unwrap();
        }

        if let Some(r) = self.circ_exit_fn() {
            match self.mode {
                Mode::Mpc(_) => {
                    let ret_term = r.unwrap_term();
                    let ret_terms = ret_term.terms();
                    self.circ
                        .borrow()
                        .cir_ctx()
                        .cs
                        .borrow_mut()
                        .get_mut(f)
                        .unwrap()
                        .outputs
                        .extend(ret_terms);
                }
                Mode::Proof => {
                    let ty = ret_ty.as_ref().unwrap();
                    let name = "return".to_owned();
                    let ret_val = r.unwrap_term();
                    let ret_var_val = self
                        .circ_declare_input(
                            &f,
                            name,
                            ty,
                            ZVis::Public,
                            Some(ret_val.clone()),
                            false,
                            &None,
                        )
                        .expect("circ_declare return");
                    let ret_eq = eq(ret_val, ret_var_val).unwrap().term;
                    let mut assertions = std::mem::take(&mut *self.assertions.borrow_mut());
                    let to_assert = if assertions.is_empty() {
                        ret_eq
                    } else {
                        assertions.push(ret_eq);
                        term(AND, assertions)
                    };
                    self.circ.borrow_mut().assert(&f, to_assert);
                }
                Mode::Opt => {
                    let ret_term = r.unwrap_term();
                    let ret_terms = ret_term.terms();
                    assert!(
                        ret_terms.len() == 1,
                        "When compiling to optimize, there can only be one output"
                    );
                    let t = ret_terms.into_iter().next().unwrap();
                    let t_sort = check(&t);
                    if !matches!(t_sort, Sort::BitVector(_)) {
                        panic!("Cannot maximize output of type {}", t_sort);
                    }
<<<<<<< HEAD
                    self.circ
                        .borrow()
                        .cir_ctx()
                        .cs
                        .borrow_mut()
                        .get_mut(f)
                        .unwrap()
                        .outputs
                        .push(t);
                }
                /*
                Mode::ProofOfHighValue(v) => {
                    let ret_term = r.unwrap_term();
                    let ret_terms = ret_term.terms();
                    assert!(
                        ret_terms.len() == 1,
                        "When compiling to optimize, there can only be one output"
                    );
                    let t = ret_terms.into_iter().next().unwrap();
                    let cmp = match check(&t) {
                        Sort::BitVector(w) => term![BV_UGE; t, bv_lit(v, w)],
                        s => panic!("Cannot maximize output of type {}", s),
                    };
=======
>>>>>>> 5c40ddcb
                    self.circ
                        .borrow()
                        .cir_ctx()
                        .cs
                        .borrow_mut()
                        .get_mut(f)
                        .unwrap()
                        .outputs
                        .push(t);
                }
                _ => {
                    panic!("Supported Mode!")
                }
<<<<<<< HEAD
                */
                _ => {
                    panic!("Supported Mode!")
                }
=======
>>>>>>> 5c40ddcb
            }
        }
    }

    pub fn circ_init_block(&self, f: &str) {
        self.circ
            .borrow()
            .cir_ctx()
            .cs
            .borrow_mut()
            .insert(f.to_string(), Computation::new());
        self.circ
            .borrow()
            .cir_ctx()
            .cs
            .borrow_mut()
            .get_mut(f)
            .unwrap()
            .metadata
            .add_prover_and_verifier();
    }
}<|MERGE_RESOLUTION|>--- conflicted
+++ resolved
@@ -4008,7 +4008,6 @@
                     if !matches!(t_sort, Sort::BitVector(_)) {
                         panic!("Cannot maximize output of type {}", t_sort);
                     }
-<<<<<<< HEAD
                     self.circ
                         .borrow()
                         .cir_ctx()
@@ -4019,41 +4018,9 @@
                         .outputs
                         .push(t);
                 }
-                /*
-                Mode::ProofOfHighValue(v) => {
-                    let ret_term = r.unwrap_term();
-                    let ret_terms = ret_term.terms();
-                    assert!(
-                        ret_terms.len() == 1,
-                        "When compiling to optimize, there can only be one output"
-                    );
-                    let t = ret_terms.into_iter().next().unwrap();
-                    let cmp = match check(&t) {
-                        Sort::BitVector(w) => term![BV_UGE; t, bv_lit(v, w)],
-                        s => panic!("Cannot maximize output of type {}", s),
-                    };
-=======
->>>>>>> 5c40ddcb
-                    self.circ
-                        .borrow()
-                        .cir_ctx()
-                        .cs
-                        .borrow_mut()
-                        .get_mut(f)
-                        .unwrap()
-                        .outputs
-                        .push(t);
-                }
                 _ => {
                     panic!("Supported Mode!")
                 }
-<<<<<<< HEAD
-                */
-                _ => {
-                    panic!("Supported Mode!")
-                }
-=======
->>>>>>> 5c40ddcb
             }
         }
     }
