use rayon::prelude::*;

use std::cmp::{max, min};
use std::collections::HashMap;

use crate::scalar::SpartanExtensionField;
use crate::transcript::AppendToTranscript;

use super::custom_dense_mlpoly::DensePolynomialPqx;
use super::dense_mlpoly::DensePolynomial;
use super::errors::ProofVerifyError;
use super::math::Math;
use super::random::RandomTape;
use super::sparse_mlpoly::{
  MultiSparseMatPolynomialAsDense, SparseMatEntry, SparseMatPolyCommitment, SparseMatPolyEvalProof,
  SparseMatPolynomial,
};
use super::timer::Timer;
use flate2::{write::ZlibEncoder, Compression};
use std::iter::zip;
use merlin::Transcript;
use serde::{Deserialize, Serialize};
use rayon::prelude::*;

#[derive(Debug, Serialize, Deserialize, Clone)]
pub struct R1CSInstance<S: SpartanExtensionField> {
  // num_instances DOES NOT need to be a power of 2!
  num_instances: usize,
  // num_cons and num_vars need to be power of 2
  max_num_cons: usize,
  num_cons: Vec<usize>,
  max_num_vars: usize,
  num_vars: Vec<usize>,
  // List of individual A, B, C for matrix multiplication
  A_list: Vec<SparseMatPolynomial<S>>,
  B_list: Vec<SparseMatPolynomial<S>>,
  C_list: Vec<SparseMatPolynomial<S>>,
}

#[derive(Debug, Serialize, Deserialize, Clone)]
pub struct R1CSCommitment<S: SpartanExtensionField> {
  num_cons: usize,
  num_vars: usize,
  comm: SparseMatPolyCommitment<S>,
}

impl<S: SpartanExtensionField> AppendToTranscript for R1CSCommitment<S> {
  fn append_to_transcript(&self, _label: &'static [u8], transcript: &mut Transcript) {
    transcript.append_u64(b"num_cons", self.num_cons as u64);
    transcript.append_u64(b"num_vars", self.num_vars as u64);
    self.comm.append_to_transcript(b"comm", transcript);
  }
}

pub struct R1CSDecommitment<S: SpartanExtensionField> {
  num_cons: usize,
  num_vars: usize,
  dense: MultiSparseMatPolynomialAsDense<S>,
}

impl<S: SpartanExtensionField> R1CSCommitment<S> {
  pub fn get_num_cons(&self) -> usize {
    self.num_cons
  }

  pub fn get_num_vars(&self) -> usize {
    self.num_vars
  }
}

impl<S: SpartanExtensionField + Send + Sync> R1CSInstance<S> {
  pub fn new(
    num_instances: usize,
    max_num_cons: usize,
    num_cons: Vec<usize>,
    max_num_vars: usize,
    num_vars: Vec<usize>,
    A_list: &Vec<Vec<(usize, usize, S)>>,
    B_list: &Vec<Vec<(usize, usize, S)>>,
    C_list: &Vec<Vec<(usize, usize, S)>>,
  ) -> R1CSInstance<S> {
    Timer::print(&format!("number_of_instances {num_instances}"));
    Timer::print(&format!("number_of_constraints {max_num_cons}"));
    Timer::print(&format!("number_of_variables {max_num_vars}"));
    // Timer::print(&format!("number_non-zero_entries_A {}", A.len()));
    // Timer::print(&format!("number_non-zero_entries_B {}", B.len()));
    // Timer::print(&format!("number_non-zero_entries_C {}", C.len()));

    // check that num_cons is a power of 2
    assert_eq!(max_num_cons.next_power_of_two(), max_num_cons);
    for c in &num_cons {
      assert_eq!(c.next_power_of_two(), *c);
      assert!(*c <= max_num_cons);
    }

    // check that num_vars is a power of 2
    assert_eq!(max_num_vars.next_power_of_two(), max_num_vars);
    for v in &num_vars {
      assert_eq!(v.next_power_of_two(), *v);
      assert!(*v <= max_num_vars);
    }

    // check that length of A_list, B_list, C_list are the same
    assert_eq!(A_list.len(), B_list.len());
    assert_eq!(B_list.len(), C_list.len());

    // no errors, so create polynomials
    let mut poly_A_list = Vec::new();
    let mut poly_B_list = Vec::new();
    let mut poly_C_list = Vec::new();

    let mut mat_A = Vec::new();
    let mut mat_B = Vec::new();
    let mut mat_C = Vec::new();

    for inst in 0..A_list.len() {
      let num_poly_vars_x = num_cons[inst].log_2();
      let num_poly_vars_y = num_vars[inst].log_2();

      let A = &A_list[inst];
      let B = &B_list[inst];
      let C = &C_list[inst];
      let list_A = (0..A.len())
        .map(|i| SparseMatEntry::new(A[i].0, A[i].1, A[i].2))
        .collect::<Vec<SparseMatEntry<S>>>();
      let list_B = (0..B.len())
        .map(|i| SparseMatEntry::new(B[i].0, B[i].1, B[i].2))
        .collect::<Vec<SparseMatEntry<S>>>();
      let list_C = (0..C.len())
        .map(|i| SparseMatEntry::new(C[i].0, C[i].1, C[i].2))
        .collect::<Vec<SparseMatEntry<S>>>();
      poly_A_list.push(SparseMatPolynomial::new(
        num_poly_vars_x,
        num_poly_vars_y,
        list_A,
      ));
      poly_B_list.push(SparseMatPolynomial::new(
        num_poly_vars_x,
        num_poly_vars_y,
        list_B,
      ));
      poly_C_list.push(SparseMatPolynomial::new(
        num_poly_vars_x,
        num_poly_vars_y,
        list_C,
      ));
      let mut list_A = (0..A.len())
        .map(|i| SparseMatEntry::new(inst * max_num_cons + A[i].0, A[i].1, A[i].2))
        .collect::<Vec<SparseMatEntry<S>>>();
      let mut list_B = (0..B.len())
        .map(|i| SparseMatEntry::new(inst * max_num_cons + B[i].0, B[i].1, B[i].2))
        .collect::<Vec<SparseMatEntry<S>>>();
      let mut list_C = (0..C.len())
        .map(|i| SparseMatEntry::new(inst * max_num_cons + C[i].0, C[i].1, C[i].2))
        .collect::<Vec<SparseMatEntry<S>>>();
      mat_A.append(&mut list_A);
      mat_B.append(&mut list_B);
      mat_C.append(&mut list_C);
    }

    R1CSInstance {
      num_instances,
      max_num_cons,
      num_cons: num_cons.clone(),
      max_num_vars,
      num_vars: num_vars.clone(),
      A_list: poly_A_list,
      B_list: poly_B_list,
      C_list: poly_C_list,
    }
  }

  // Sort A_list, B_list, C_list based on index
  // index[i] = j => the original jth entry should now be at the ith position
  pub fn sort(&mut self, num_instances: usize, index: &Vec<usize>) {
    self.num_instances = num_instances;
    self.num_cons = (0..num_instances)
      .map(|i| self.num_cons[index[i]])
      .collect();
    self.A_list = (0..num_instances)
      .map(|i| self.A_list[index[i]].clone())
      .collect();
    self.B_list = (0..num_instances)
      .map(|i| self.B_list[index[i]].clone())
      .collect();
    self.C_list = (0..num_instances)
      .map(|i| self.C_list[index[i]].clone())
      .collect();
  }

  pub fn get_num_instances(&self) -> usize {
    self.num_instances
  }

  pub fn get_num_vars(&self) -> usize {
    self.max_num_vars
  }

  pub fn get_inst_num_vars(&self) -> &Vec<usize> {
    &self.num_vars
  }

  pub fn get_num_cons(&self) -> usize {
    self.max_num_cons
  }

  pub fn get_inst_num_cons(&self) -> &Vec<usize> {
    &self.num_cons
  }

  pub fn get_digest(&self) -> Vec<u8> {
    let mut encoder = ZlibEncoder::new(Vec::new(), Compression::default());
    bincode::serialize_into(&mut encoder, &self).unwrap();
    encoder.finish().unwrap()
  }

  // Az(p, q, x) <- A(p, x) * z(p, q, x), where we require p for A and z are the same
  // Return Az, Bz, Cz as DensePolynomialPqx
  pub fn multiply_vec_block(
    &self,
    num_instances: usize,
    num_proofs: Vec<usize>,
    max_num_proofs: usize,
    num_inputs: Vec<usize>,
    max_num_inputs: usize,
    max_num_cons: usize,
    num_cons: Vec<usize>,
    z_mat: &Vec<Vec<Vec<Vec<S>>>>,
  ) -> (
    DensePolynomialPqx<S>,
    DensePolynomialPqx<S>,
    DensePolynomialPqx<S>,
  ) {
    assert!(self.num_instances == 1 || self.num_instances == num_instances);
    assert_eq!(max_num_cons, self.max_num_cons);
    let mut Az = Vec::new();
    let mut Bz = Vec::new();
    let mut Cz = Vec::new();

    // Non-zero instances
    for p in 0..num_instances {
      let p_inst = if self.num_instances == 1 { 0 } else { p };

      let z_list = &z_mat[p];
      assert!(num_proofs[p] <= max_num_proofs);
      Az.push(Vec::new());
      Bz.push(Vec::new());
      Cz.push(Vec::new());
<<<<<<< HEAD
=======
      Az[p] = (0..num_proofs[p]).into_par_iter().map(|q|
        vec![self.A_list[p_inst].multiply_vec_disjoint_rounds(
          num_cons[p_inst].clone(),
          max_num_inputs,
          num_inputs[p],
          &z_list[q],
        )]
      ).collect();
      Bz[p] = (0..num_proofs[p]).into_par_iter().map(|q|
        vec![self.B_list[p_inst].multiply_vec_disjoint_rounds(
          num_cons[p_inst].clone(),
          max_num_inputs,
          num_inputs[p],
          &z_list[q],
        )]
      ).collect();
      Cz[p] = (0..num_proofs[p]).into_par_iter().map(|q|
        vec![self.C_list[p_inst].multiply_vec_disjoint_rounds(
          num_cons[p_inst].clone(),
          max_num_inputs,
          num_inputs[p],
          &z_list[q],
        )]
      ).collect();
      /*
      for q in 0..num_proofs[p] {
        let z = &z_list[q];
>>>>>>> dbfafe59

      Az[p] = (0..num_proofs[p]).into_par_iter().map(|q|
        vec![self.A_list[p_inst].multiply_vec_disjoint_rounds(
          num_cons[p_inst].clone(),
          max_num_inputs,
          num_inputs[p],
          &z_list[q],
        )]
      ).collect();
      Bz[p] = (0..num_proofs[p]).into_par_iter().map(|q|
        vec![self.B_list[p_inst].multiply_vec_disjoint_rounds(
          num_cons[p_inst].clone(),
          max_num_inputs,
          num_inputs[p],
          &z_list[q],
        )]
      ).collect();
      Cz[p] = (0..num_proofs[p]).into_par_iter().map(|q|
        vec![self.C_list[p_inst].multiply_vec_disjoint_rounds(
          num_cons[p_inst].clone(),
          max_num_inputs,
          num_inputs[p],
<<<<<<< HEAD
          &z_list[q],
        )]
      ).collect();
=======
          z,
        )]);
      }
      */
>>>>>>> dbfafe59
    }

    (
      DensePolynomialPqx::new_rev(
        &Az,
        num_proofs.clone(),
        max_num_proofs,
        num_cons.clone(),
        max_num_cons,
      ),
      DensePolynomialPqx::new_rev(
        &Bz,
        num_proofs.clone(),
        max_num_proofs,
        num_cons.clone(),
        max_num_cons,
      ),
      DensePolynomialPqx::new_rev(
        &Cz,
        num_proofs,
        max_num_proofs,
        num_cons.clone(),
        max_num_cons,
      ),
    )
  }

  pub fn compute_eval_table_sparse(
    &self,
    num_instances: usize,
    num_rows: usize,
    num_cols: usize,
    evals: &[S],
  ) -> (Vec<S>, Vec<S>, Vec<S>) {
    assert!(self.num_instances == 1 || self.num_instances == num_instances);
    assert_eq!(num_rows, self.max_num_cons);
    assert_eq!(num_cols, self.max_num_vars);

    let mut evals_A_list = Vec::new();
    let mut evals_B_list = Vec::new();
    let mut evals_C_list = Vec::new();
    // If num_instances is 1, copy it for num_instances.next_power_of_two()
    if self.num_instances == 1 {
      let evals_A = self.A_list[0].compute_eval_table_sparse(evals, num_rows, num_cols);
      let evals_B = self.B_list[0].compute_eval_table_sparse(evals, num_rows, num_cols);
      let evals_C = self.C_list[0].compute_eval_table_sparse(evals, num_rows, num_cols);
      evals_A_list = vec![evals_A; num_instances.next_power_of_two()].concat();
      evals_B_list = vec![evals_B; num_instances.next_power_of_two()].concat();
      evals_C_list = vec![evals_C; num_instances.next_power_of_two()].concat();
    } else {
      // Non-zero instances
      for p in 0..num_instances {
        let evals_A = self.A_list[p].compute_eval_table_sparse(evals, num_rows, num_cols);
        let evals_B = self.B_list[p].compute_eval_table_sparse(evals, num_rows, num_cols);
        let evals_C = self.C_list[p].compute_eval_table_sparse(evals, num_rows, num_cols);
        evals_A_list.extend(evals_A);
        evals_B_list.extend(evals_B);
        evals_C_list.extend(evals_C);
      }
      // Zero instances
      for _ in num_instances..num_instances.next_power_of_two() {
        evals_A_list.extend(vec![S::field_zero(); num_cols]);
        evals_B_list.extend(vec![S::field_zero(); num_cols]);
        evals_C_list.extend(vec![S::field_zero(); num_cols]);
      }
    }

    (evals_A_list, evals_B_list, evals_C_list)
  }

  // Store the result in a vector divided into num_segs segments
  // output[p][q][w] stores entry w * max_num_cols ~ w * max_num_cols + num_cols of the original vector
  pub fn compute_eval_table_sparse_disjoint_rounds(
    &self,
    num_instances: usize,
    num_rows: &Vec<usize>,
    num_segs: usize,
    max_num_cols: usize,
    num_cols: &Vec<usize>,
    evals: &[S],
    // Output in p, q, w, i format, where q section has length 1
  ) -> (
    Vec<Vec<Vec<Vec<S>>>>,
    Vec<Vec<Vec<Vec<S>>>>,
    Vec<Vec<Vec<Vec<S>>>>,
  ) {
    assert!(self.num_instances == 1 || self.num_instances == num_instances);
    assert_eq!(num_rows, &self.num_cons);
    assert_eq!(num_segs.next_power_of_two() * max_num_cols, self.max_num_vars);

    let mut evals_A_list = Vec::new();
    let mut evals_B_list = Vec::new();
    let mut evals_C_list = Vec::new();
    // Length of output follows self.num_instances NOT num_instances!!!
    for p in 0..self.num_instances {
      let evals_A = self.A_list[p].compute_eval_table_sparse_disjoint_rounds(
        evals,
        num_rows[p],
        num_segs,
        max_num_cols,
        num_cols[p],
      );
      let evals_B = self.B_list[p].compute_eval_table_sparse_disjoint_rounds(
        evals,
        num_rows[p],
        num_segs,
        max_num_cols,
        num_cols[p],
      );
      let evals_C = self.C_list[p].compute_eval_table_sparse_disjoint_rounds(
        evals,
        num_rows[p],
        num_segs,
        max_num_cols,
        num_cols[p],
      );
      evals_A_list.push(vec![evals_A]);
      evals_B_list.push(vec![evals_B]);
      evals_C_list.push(vec![evals_C]);
    }

    (evals_A_list, evals_B_list, evals_C_list)
  }

  // If IS_BLOCK, ry is truncated starting at the third entry
  pub fn multi_evaluate<const IS_BLOCK: bool>(&self, rx: &[S], ry: &[S]) -> Vec<S> {
    let mut eval_list = Vec::new();
    // Evaluate each individual poly on [rx, ry]
    for i in 0..self.num_instances {
      let num_cons = self.num_cons[i];
      let num_vars = self.num_vars[i];
      let rx_header = rx[..rx.len() - min(rx.len(), num_cons.log_2())].iter().fold(
        S::field_one(), |c, i| c * (S::field_one() - i.clone())
      );
      let rx_short = &rx[rx.len() - min(rx.len(), num_cons.log_2())..];
      let ry_skip_len = ry.len() - min(ry.len(), num_vars.log_2());
      let (ry_header, ry_short) = {
        if IS_BLOCK {
          let ry_header = ry[3..3 + ry_skip_len].iter().fold(
            S::field_one(), |c, i| c * (S::field_one() - i.clone())
          );
          let ry_short = [ry[..3].to_vec(), ry[3 + ry_skip_len..].to_vec()].concat();
          (ry_header, ry_short)
        } else {
          let ry_header = ry[0..ry_skip_len].iter().fold(
            S::field_one(), |c, i| c * (S::field_one() - i.clone())
          );
          let ry_short = ry[ry_skip_len..].to_vec();
          (ry_header, ry_short)
        }
      };

      let evals = SparseMatPolynomial::multi_evaluate(
        &[&self.A_list[i], &self.B_list[i], &self.C_list[i]],
        rx_short,
        &ry_short,
      );
      eval_list.extend(evals.into_iter().map(|i| rx_header * ry_header * i));
    }
    eval_list
  }

  pub fn multi_evaluate_bound_rp<const IS_BLOCK: bool>(
    &self,
    rp: &[S],
    rx: &[S],
    ry: &[S],
  ) -> (
    Vec<S>,    // Concatenation of each individual block
    (S, S, S), // Combined, bound to rp
  ) {
    let mut a_evals = Vec::new();
    let mut b_evals = Vec::new();
    let mut c_evals = Vec::new();
    let mut eval_list = Vec::new();
    // Evaluate each individual poly on [rx, ry]
    for i in 0..self.num_instances {
      let num_cons = self.num_cons[i];
      let num_vars = self.num_vars[i];
      let rx_header = rx[..rx.len() - min(rx.len(), num_cons.log_2())].iter().fold(
        S::field_one(), |c, i| c * (S::field_one() - i.clone())
      );
      let rx_short = &rx[rx.len() - min(rx.len(), num_cons.log_2())..];
      let ry_skip_len = ry.len() - min(ry.len(), num_vars.log_2());
      let (ry_header, ry_short) = {
        if IS_BLOCK {
          let ry_header = ry[3..3 + ry_skip_len].iter().fold(
            S::field_one(), |c, i| c * (S::field_one() - i.clone())
          );
          let ry_short = [ry[..3].to_vec(), ry[3 + ry_skip_len..].to_vec()].concat();
          (ry_header, ry_short)
        } else {
          let ry_header = ry[0..ry_skip_len].iter().fold(
            S::field_one(), |c, i| c * (S::field_one() - i.clone())
          );
          let ry_short = ry[ry_skip_len..].to_vec();
          (ry_header, ry_short)
        }
      };

      let evals = SparseMatPolynomial::multi_evaluate(
        &[&self.A_list[i], &self.B_list[i], &self.C_list[i]],
        rx_short,
        &ry_short,
      );
      let evals: Vec<S> = evals.into_iter().map(|i| rx_header * ry_header * i).collect();
      eval_list.extend(evals.clone());
      a_evals.push(evals[0]);
      b_evals.push(evals[1]);
      c_evals.push(evals[2]);
    }
    // Bind A, B, C to rp
    let a_eval = DensePolynomial::new(a_evals).evaluate(rp);
    let b_eval = DensePolynomial::new(b_evals).evaluate(rp);
    let c_eval = DensePolynomial::new(c_evals).evaluate(rp);
    let eval_bound_rp = (a_eval, b_eval, c_eval);

    (eval_list, eval_bound_rp)
  }

  // Used if there is only one instance
  pub fn evaluate(&self, rx: &[S], ry: &[S]) -> (S, S, S) {
    assert_eq!(self.num_instances, 1);

    let evals = SparseMatPolynomial::multi_evaluate(
      &[&self.A_list[0], &self.B_list[0], &self.C_list[0]],
      rx,
      ry,
    );
    (evals[0], evals[1], evals[2])
  }

  pub fn multi_commit(
    &self,
  ) -> (
    Vec<Vec<usize>>,
    Vec<R1CSCommitment<S>>,
    Vec<R1CSDecommitment<S>>,
  ) {
    let mut vars_size: HashMap<usize, usize> = HashMap::new();
    let mut label_map: Vec<Vec<usize>> = Vec::new();
    let mut sparse_polys_list: Vec<Vec<&SparseMatPolynomial<S>>> = Vec::new();
    let mut max_num_cons_list: Vec<usize> = Vec::new();
    let mut max_num_vars_list: Vec<usize> = Vec::new();

    // Group the instances based on number of variables, which are already orders of 2^4
    for i in 0..self.num_instances {
      println!("I: {}, NUM_CONS: {}, NUM_VARS: {}", i, self.num_cons[i], self.num_vars[i]);

      let var_len = self.num_vars[i];
      // A_list, B_list, C_list
      if let Some(index) = vars_size.get(&var_len) {
        label_map[*index].push(3 * i);
        sparse_polys_list[*index].push(&self.A_list[i]);
        label_map[*index].push(3 * i + 1);
        sparse_polys_list[*index].push(&self.B_list[i]);
        label_map[*index].push(3 * i + 2);
        sparse_polys_list[*index].push(&self.C_list[i]);
        max_num_cons_list[*index] = max(max_num_cons_list[*index], self.num_cons[i]);
        max_num_vars_list[*index] = max(max_num_vars_list[*index], self.num_vars[i]);
      } else {
        let next_label = vars_size.len();
        vars_size.insert(var_len, next_label);
        label_map.push(vec![3 * i, 3 * i + 1, 3 * i + 2]);
        sparse_polys_list.push(vec![&self.A_list[i], &self.B_list[i], &self.C_list[i]]);
        max_num_cons_list.push(self.num_cons[i]);
        max_num_vars_list.push(self.num_vars[i]);
      }
    }

    let mut r1cs_comm_list = Vec::new();
    let mut r1cs_decomm_list = Vec::new();
    for ((sparse_polys, max_num_cons), max_num_vars) in zip(zip(sparse_polys_list, max_num_cons_list), max_num_vars_list) {
      let (comm, dense) = SparseMatPolynomial::multi_commit(&sparse_polys);
      let r1cs_comm = R1CSCommitment {
        num_cons: max_num_cons.next_power_of_two(),
        num_vars: max_num_vars,
        comm,
      };
      let r1cs_decomm = R1CSDecommitment {
        num_cons: max_num_cons.next_power_of_two(),
        num_vars: max_num_vars,
        dense
      };

      r1cs_comm_list.push(r1cs_comm);
      r1cs_decomm_list.push(r1cs_decomm);
    }

    (label_map, r1cs_comm_list, r1cs_decomm_list)
  }

  // Used if there is only one instance
  pub fn commit(&self) -> (R1CSCommitment<S>, R1CSDecommitment<S>) {
    let mut sparse_polys = Vec::new();
    for i in 0..self.num_instances {
      sparse_polys.push(&self.A_list[i]);
      sparse_polys.push(&self.B_list[i]);
      sparse_polys.push(&self.C_list[i]);
    }

    let (comm, dense) = SparseMatPolynomial::multi_commit(&sparse_polys);
    let r1cs_comm = R1CSCommitment {
      num_cons: self.num_instances * self.max_num_cons,
      num_vars: self.max_num_vars,
      comm,
    };

    let r1cs_decomm = R1CSDecommitment {
      num_cons: self.num_instances * self.max_num_cons,
      num_vars: self.max_num_vars,
      dense
    };

    (r1cs_comm, r1cs_decomm)
  }
}

#[derive(Debug, Serialize, Deserialize)]
pub struct R1CSEvalProof<S: SpartanExtensionField> {
  proof: SparseMatPolyEvalProof<S>,
}

impl<S: SpartanExtensionField> R1CSEvalProof<S> {
  // If is BLOCK, separate the first 3 entries of ry out (corresponding to the 5 segments of witnesses)
  pub fn prove<const IS_BLOCK: bool>(
    decomm: &R1CSDecommitment<S>,
    rx: &[S], // point at which the polynomial is evaluated
    ry: &[S],
    evals: &Vec<S>,
    transcript: &mut Transcript,
    random_tape: &mut RandomTape<S>,
  ) -> R1CSEvalProof<S> {
    let timer = Timer::new("R1CSEvalProof::prove");
    let rx_skip_len = rx.len() - min(rx.len(), decomm.num_cons.log_2());
    let rx_header = rx[..rx_skip_len].iter().fold(
      S::field_one(), |c, i| c * (S::field_one() - i.clone())
    );
    let rx_short = &rx[rx_skip_len..];
    let ry_skip_len = ry.len() - min(ry.len(), decomm.num_vars.log_2());
    let (ry_header, ry_short) = {
      if IS_BLOCK {
        let ry_header = ry[3..3 + ry_skip_len].iter().fold(
          S::field_one(), |c, i| c * (S::field_one() - i.clone())
        );
        let ry_short = [ry[..3].to_vec(), ry[3 + ry_skip_len..].to_vec()].concat();
        (ry_header, ry_short)
      } else {
        let ry_header = ry[0..ry_skip_len].iter().fold(
          S::field_one(), |c, i| c * (S::field_one() - i.clone())
        );
        let ry_short = ry[ry_skip_len..].to_vec();
        (ry_header, ry_short)
      }
    };
    // let ry_short = &ry[..min(ry.len(), decomm.num_vars.log_2())];
    let proof =
      SparseMatPolyEvalProof::prove(&decomm.dense, rx_header * ry_header, rx_short, &ry_short, evals, transcript, random_tape);
    timer.stop();

    R1CSEvalProof { proof }
  }

  pub fn verify<const IS_BLOCK: bool>(
    &self,
    comm: &R1CSCommitment<S>,
    rx: &[S], // point at which the R1CS matrix polynomials are evaluated
    ry: &[S],
    evals: &Vec<S>,
    transcript: &mut Transcript,
  ) -> Result<(), ProofVerifyError> {
    let rx_header = rx[..rx.len() - min(rx.len(), comm.num_cons.log_2())].iter().fold(
      S::field_one(), |c, i| c * (S::field_one() - i.clone())
    );
    let rx_short = &rx[rx.len() - min(rx.len(), comm.num_cons.log_2())..];
    let ry_skip_len = ry.len() - min(ry.len(), comm.num_vars.log_2());
    let (ry_header, ry_short) = {
      if IS_BLOCK {
        let ry_header = ry[3..3 + ry_skip_len].iter().fold(
          S::field_one(), |c, i| c * (S::field_one() - i.clone())
        );
        let ry_short = [ry[..3].to_vec(), ry[3 + ry_skip_len..].to_vec()].concat();
        (ry_header, ry_short)
      } else {
        let ry_header = ry[0..ry_skip_len].iter().fold(
          S::field_one(), |c, i| c * (S::field_one() - i.clone())
        );
        let ry_short = ry[ry_skip_len..].to_vec();
        (ry_header, ry_short)
      }
    };
    self.proof.verify(&comm.comm, rx_header * ry_header, rx_short, &ry_short, evals, transcript)
  }
}<|MERGE_RESOLUTION|>--- conflicted
+++ resolved
@@ -246,8 +246,7 @@
       Az.push(Vec::new());
       Bz.push(Vec::new());
       Cz.push(Vec::new());
-<<<<<<< HEAD
-=======
+
       Az[p] = (0..num_proofs[p]).into_par_iter().map(|q|
         vec![self.A_list[p_inst].multiply_vec_disjoint_rounds(
           num_cons[p_inst].clone(),
@@ -272,42 +271,6 @@
           &z_list[q],
         )]
       ).collect();
-      /*
-      for q in 0..num_proofs[p] {
-        let z = &z_list[q];
->>>>>>> dbfafe59
-
-      Az[p] = (0..num_proofs[p]).into_par_iter().map(|q|
-        vec![self.A_list[p_inst].multiply_vec_disjoint_rounds(
-          num_cons[p_inst].clone(),
-          max_num_inputs,
-          num_inputs[p],
-          &z_list[q],
-        )]
-      ).collect();
-      Bz[p] = (0..num_proofs[p]).into_par_iter().map(|q|
-        vec![self.B_list[p_inst].multiply_vec_disjoint_rounds(
-          num_cons[p_inst].clone(),
-          max_num_inputs,
-          num_inputs[p],
-          &z_list[q],
-        )]
-      ).collect();
-      Cz[p] = (0..num_proofs[p]).into_par_iter().map(|q|
-        vec![self.C_list[p_inst].multiply_vec_disjoint_rounds(
-          num_cons[p_inst].clone(),
-          max_num_inputs,
-          num_inputs[p],
-<<<<<<< HEAD
-          &z_list[q],
-        )]
-      ).collect();
-=======
-          z,
-        )]);
-      }
-      */
->>>>>>> dbfafe59
     }
 
     (
