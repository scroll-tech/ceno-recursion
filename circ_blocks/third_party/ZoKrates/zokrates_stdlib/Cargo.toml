--- conflicted
+++ resolved
@@ -5,9 +5,4 @@
 edition = "2018"
 
 [build-dependencies]
-<<<<<<< HEAD
-fs_extra = "1.1.0"
-zokrates_test_derive = { version = "0.0", path = "../zokrates_test_derive" }
-=======
-fs_extra = "1.1.0"
->>>>>>> 5c40ddcb
+fs_extra = "1.1.0"