--- conflicted
+++ resolved
@@ -102,14 +102,9 @@
       (r_joint, joint_claim_eval)
     };
     // decommit the joint polynomial at r_joint
-<<<<<<< HEAD
-    eval_joint.append_to_transcript(b"joint_claim_eval", transcript);
+    S::append_field_to_transcript(b"joint_claim_eval", transcript, eval_joint);
+
     let proof_derefs = PolyEvalProof::prove(
-=======
-    S::append_field_to_transcript(b"joint_claim_eval", transcript, eval_joint);
-
-    let proof_derefs= PolyEvalProof::prove(
->>>>>>> eec2c752
       joint_poly,
       None,
       &r_joint,
@@ -131,7 +126,10 @@
     transcript: &mut Transcript,
     random_tape: &mut RandomTape<S>,
   ) -> Self {
-    <Transcript as ProofTranscript<S>>::append_protocol_name(transcript, DerefsEvalProof::<S>::protocol_name());
+    <Transcript as ProofTranscript<S>>::append_protocol_name(
+      transcript,
+      DerefsEvalProof::<S>::protocol_name(),
+    );
 
     let evals = {
       let mut evals = eval_row_ops_val_vec.to_owned();
@@ -180,7 +178,10 @@
     eval_col_ops_val_vec: &[S],
     transcript: &mut Transcript,
   ) -> Result<(), ProofVerifyError> {
-    <Transcript as ProofTranscript<S>>::append_protocol_name(transcript, DerefsEvalProof::<S>::protocol_name());
+    <Transcript as ProofTranscript<S>>::append_protocol_name(
+      transcript,
+      DerefsEvalProof::<S>::protocol_name(),
+    );
 
     let mut evals = eval_row_ops_val_vec.to_owned();
     evals.extend(eval_col_ops_val_vec);
@@ -380,11 +381,7 @@
       .sum()
   }
 
-  pub fn multi_evaluate(
-    polys: &[&SparseMatPolynomial<S>],
-    rx: &[S],
-    ry: &[S],
-  ) -> Vec<S> {
+  pub fn multi_evaluate(polys: &[&SparseMatPolynomial<S>], rx: &[S], ry: &[S]) -> Vec<S> {
     let eval_table_rx = EqPolynomial::new(rx.to_vec()).evals();
     let eval_table_ry = EqPolynomial::new(ry.to_vec()).evals();
 
@@ -412,17 +409,13 @@
 
   // Z is consisted of vector segments
   // Z[i] contains entries i * max_num_cols ~ i * max_num_cols + num_cols
-<<<<<<< HEAD
   pub fn multiply_vec_disjoint_rounds(
     &self,
     num_rows: usize,
     max_num_cols: usize,
     _num_cols: usize,
-    z: &Vec<Vec<Scalar>>,
-  ) -> Vec<Scalar> {
-=======
-  pub fn multiply_vec_disjoint_rounds(&self, num_rows: usize, max_num_cols: usize, _num_cols: usize, z: &Vec<Vec<S>>) -> Vec<S> {
->>>>>>> eec2c752
+    z: &Vec<Vec<S>>,
+  ) -> Vec<S> {
     (0..self.M.len())
       .map(|i| {
         let row = self.M[i].row;
@@ -436,12 +429,7 @@
       })
   }
 
-  pub fn compute_eval_table_sparse(
-    &self,
-    rx: &[S],
-    num_rows: usize,
-    num_cols: usize,
-  ) -> Vec<S> {
+  pub fn compute_eval_table_sparse(&self, rx: &[S], num_rows: usize, num_cols: usize) -> Vec<S> {
     assert_eq!(rx.len(), num_rows);
 
     let mut M_evals: Vec<S> = vec![S::field_zero(); num_cols];
@@ -469,14 +457,18 @@
 
     for i in 0..self.M.len() {
       let entry = &self.M[i];
-      M_evals[entry.col / max_num_cols][entry.col % max_num_cols] = M_evals[entry.col / max_num_cols][entry.col % max_num_cols] + rx[entry.row] * entry.val;
+      M_evals[entry.col / max_num_cols][entry.col % max_num_cols] =
+        M_evals[entry.col / max_num_cols][entry.col % max_num_cols] + rx[entry.row] * entry.val;
     }
     M_evals
   }
 
   pub fn multi_commit(
     sparse_polys: &[&SparseMatPolynomial<S>],
-  ) -> (SparseMatPolyCommitment<S>, MultiSparseMatPolynomialAsDense<S>) {
+  ) -> (
+    SparseMatPolyCommitment<S>,
+    MultiSparseMatPolynomialAsDense<S>,
+  ) {
     let batch_size = sparse_polys.len();
     let dense = SparseMatPolynomial::multi_sparse_to_dense_rep(sparse_polys);
 
@@ -532,9 +524,7 @@
 
     //hash(addr, val, ts) = ts * r_hash_sqr + val * r_hash + addr
     let r_hash_sqr = *r_hash * *r_hash;
-    let hash_func = |addr: &S, val: &S, ts: &S| -> S {
-      *ts * r_hash_sqr + *val * *r_hash + *addr
-    };
+    let hash_func = |addr: &S, val: &S, ts: &S| -> S { *ts * r_hash_sqr + *val * *r_hash + *addr };
 
     // hash init and audit that does not depend on #instances
     let num_mem_cells = eval_table.len();
@@ -715,7 +705,10 @@
     transcript: &mut Transcript,
     random_tape: &mut RandomTape<S>,
   ) -> Self {
-    <Transcript as ProofTranscript<S>>::append_protocol_name(transcript, HashLayerProof::<S>::protocol_name());
+    <Transcript as ProofTranscript<S>>::append_protocol_name(
+      transcript,
+      HashLayerProof::<S>::protocol_name(),
+    );
 
     let (rand_mem, rand_ops) = rand;
 
@@ -829,9 +822,7 @@
     r_multiset_check: &S,
   ) -> Result<(), ProofVerifyError> {
     let r_hash_sqr = *r_hash * *r_hash;
-    let hash_func = |addr: &S, val: &S, ts: &S| -> S {
-      *ts * r_hash_sqr + *val * *r_hash + *addr
-    };
+    let hash_func = |addr: &S, val: &S, ts: &S| -> S { *ts * r_hash_sqr + *val * *r_hash + *addr };
 
     let (rand_mem, _rand_ops) = rand;
     let (claim_init, claim_read, claim_write, claim_audit) = claims;
@@ -840,41 +831,24 @@
     let eval_init_addr = IdentityPolynomial::new(rand_mem.len()).evaluate(rand_mem);
     let eval_init_val = EqPolynomial::new(r.to_vec()).evaluate(rand_mem);
     let hash_init_at_rand_mem =
-<<<<<<< HEAD
-      hash_func(&eval_init_addr, &eval_init_val, &Scalar::zero()) - r_multiset_check; // verify the claim_last of init chunk
-                                                                                      /* TODO: IMPORTANT, DEBUG, CHECK FAIL */
-=======
       hash_func(&eval_init_addr, &eval_init_val, &S::field_zero()) - *r_multiset_check; // verify the claim_last of init chunk
-    /* TODO: IMPORTANT, DEBUG, CHECK FAIL
->>>>>>> eec2c752
+                                                                                        /* TODO: IMPORTANT, DEBUG, CHECK FAIL */
     assert_eq!(&hash_init_at_rand_mem, claim_init);
 
     // read
     for i in 0..eval_ops_addr.len() {
       let hash_read_at_rand_ops =
-<<<<<<< HEAD
-        hash_func(&eval_ops_addr[i], &eval_ops_val[i], &eval_read_ts[i]) - r_multiset_check;
-      // verify the claim_last of init chunk
-=======
         hash_func(&eval_ops_addr[i], &eval_ops_val[i], &eval_read_ts[i]) - *r_multiset_check; // verify the claim_last of init chunk
->>>>>>> eec2c752
-      /* TODO: IMPORTANT, DEBUG, CHECK FAIL
+                                                                                              /* TODO: IMPORTANT, DEBUG, CHECK FAIL */
       assert_eq!(&hash_read_at_rand_ops, &claim_read[i]);
-      */
     }
 
     // write: shares addr, val component; only decommit write_ts
     for i in 0..eval_ops_addr.len() {
       let eval_write_ts = eval_read_ts[i] + S::field_one();
       let hash_write_at_rand_ops =
-<<<<<<< HEAD
-        hash_func(&eval_ops_addr[i], &eval_ops_val[i], &eval_write_ts) - r_multiset_check;
-      // verify the claim_last of init chunk
-      /* TODO: IMPORTANT, DEBUG, CHECK FAIL */
-=======
         hash_func(&eval_ops_addr[i], &eval_ops_val[i], &eval_write_ts) - *r_multiset_check; // verify the claim_last of init chunk
-      /* TODO: IMPORTANT, DEBUG, CHECK FAIL
->>>>>>> eec2c752
+                                                                                            /* TODO: IMPORTANT, DEBUG, CHECK FAIL */
       assert_eq!(&hash_write_at_rand_ops, &claim_write[i]);
     }
 
@@ -882,13 +856,8 @@
     let eval_audit_addr = eval_init_addr;
     let eval_audit_val = eval_init_val;
     let hash_audit_at_rand_mem =
-<<<<<<< HEAD
-      hash_func(&eval_audit_addr, &eval_audit_val, eval_audit_ts) - r_multiset_check;
+      hash_func(&eval_audit_addr, &eval_audit_val, eval_audit_ts) - *r_multiset_check;
     /* TODO: IMPORTANT, DEBUG, CHECK FAIL */
-=======
-      hash_func(&eval_audit_addr, &eval_audit_val, eval_audit_ts) - *r_multiset_check;
-    /* TODO: IMPORTANT, DEBUG, CHECK FAIL
->>>>>>> eec2c752
     assert_eq!(&hash_audit_at_rand_mem, claim_audit); // verify the last step of the sum-check for audit
 
     Ok(())
@@ -908,7 +877,10 @@
     transcript: &mut Transcript,
   ) -> Result<(), ProofVerifyError> {
     let timer = Timer::new("verify_hash_proof");
-    <Transcript as ProofTranscript<S>>::append_protocol_name(transcript, HashLayerProof::<S>::protocol_name());
+    <Transcript as ProofTranscript<S>>::append_protocol_name(
+      transcript,
+      HashLayerProof::<S>::protocol_name(),
+    );
 
     let (rand_mem, rand_ops) = rand;
 
@@ -960,19 +932,10 @@
     let joint_claim_eval_ops = poly_evals_ops[0];
     let mut r_joint_ops = challenges_ops;
     r_joint_ops.extend(rand_ops);
-<<<<<<< HEAD
-    joint_claim_eval_ops.append_to_transcript(b"joint_claim_eval_ops", transcript);
+    S::append_field_to_transcript(b"joint_claim_eval_ops", transcript, joint_claim_eval_ops);
     self
       .proof_ops
       .verify_plain(transcript, &r_joint_ops, &joint_claim_eval_ops)?;
-=======
-    S::append_field_to_transcript(b"joint_claim_eval_ops", transcript, joint_claim_eval_ops);
-    self.proof_ops.verify_plain(
-      transcript,
-      &r_joint_ops,
-      &joint_claim_eval_ops,
-    )?;
->>>>>>> eec2c752
 
     // verify proof-mem using comm_comb_mem at rand_mem
     // form a single decommitment using comb_comb_mem at rand_mem
@@ -989,20 +952,11 @@
     let joint_claim_eval_mem = poly_evals_mem[0];
     let mut r_joint_mem = challenges_mem;
     r_joint_mem.extend(rand_mem);
-<<<<<<< HEAD
-    joint_claim_eval_mem.append_to_transcript(b"joint_claim_eval_mem", transcript);
+    S::append_field_to_transcript(b"joint_claim_eval_mem", transcript, joint_claim_eval_mem);
+
     self
       .proof_mem
       .verify_plain(transcript, &r_joint_mem, &joint_claim_eval_mem)?;
-=======
-    S::append_field_to_transcript(b"joint_claim_eval_mem", transcript, joint_claim_eval_mem);
-
-    self.proof_mem.verify_plain(
-      transcript,
-      &r_joint_mem,
-      &joint_claim_eval_mem,
-    )?;
->>>>>>> eec2c752
 
     // verify the claims from the product layer
     let (eval_ops_addr, eval_read_ts, eval_audit_ts) = &self.eval_row;
@@ -1058,7 +1012,10 @@
     eval: &[S],
     transcript: &mut Transcript,
   ) -> (Self, Vec<S>, Vec<S>) {
-    <Transcript as ProofTranscript<S>>::append_protocol_name(transcript, ProductLayerProof::<S>::protocol_name());
+    <Transcript as ProofTranscript<S>>::append_protocol_name(
+      transcript,
+      ProductLayerProof::<S>::protocol_name(),
+    );
 
     let row_eval_init = row_prod_layer.init.evaluate();
     let row_eval_audit = row_prod_layer.audit.evaluate();
@@ -1205,17 +1162,11 @@
     num_cells: usize,
     eval: &[S],
     transcript: &mut Transcript,
-  ) -> Result<
-    (
-      Vec<S>,
-      Vec<S>,
-      Vec<S>,
-      Vec<S>,
-      Vec<S>,
-    ),
-    ProofVerifyError,
-  > {
-    <Transcript as ProofTranscript<S>>::append_protocol_name(transcript, ProductLayerProof::<S>::protocol_name());
+  ) -> Result<(Vec<S>, Vec<S>, Vec<S>, Vec<S>, Vec<S>), ProofVerifyError> {
+    <Transcript as ProofTranscript<S>>::append_protocol_name(
+      transcript,
+      ProductLayerProof::<S>::protocol_name(),
+    );
 
     let timer = Timer::new("verify_prod_proof");
     let num_instances = eval.len();
@@ -1314,7 +1265,10 @@
     transcript: &mut Transcript,
     random_tape: &mut RandomTape<S>,
   ) -> Self {
-    <Transcript as ProofTranscript<S>>::append_protocol_name(transcript, PolyEvalNetworkProof::<S>::protocol_name());
+    <Transcript as ProofTranscript<S>>::append_protocol_name(
+      transcript,
+      PolyEvalNetworkProof::<S>::protocol_name(),
+    );
 
     let (proof_prod_layer, rand_mem, rand_ops) = ProductLayerProof::prove(
       &mut network.row_layers.prod_layer,
@@ -1351,7 +1305,10 @@
     transcript: &mut Transcript,
   ) -> Result<(), ProofVerifyError> {
     let timer = Timer::new("verify_polyeval_proof");
-    <Transcript as ProofTranscript<S>>::append_protocol_name(transcript, PolyEvalNetworkProof::<S>::protocol_name());
+    <Transcript as ProofTranscript<S>>::append_protocol_name(
+      transcript,
+      PolyEvalNetworkProof::<S>::protocol_name(),
+    );
 
     let num_instances = evals.len();
     let (r_hash, r_multiset_check) = r_mem_check;
@@ -1436,7 +1393,10 @@
     transcript: &mut Transcript,
     random_tape: &mut RandomTape<S>,
   ) -> SparseMatPolyEvalProof<S> {
-    <Transcript as ProofTranscript<S>>::append_protocol_name(transcript, SparseMatPolyEvalProof::<S>::protocol_name());
+    <Transcript as ProofTranscript<S>>::append_protocol_name(
+      transcript,
+      SparseMatPolyEvalProof::<S>::protocol_name(),
+    );
 
     // ensure there is one eval for each polynomial in dense
     assert_eq!(evals.len(), dense.batch_size);
@@ -1492,7 +1452,10 @@
     evals: &[S], // evaluation of \widetilde{M}(r = (rx,ry))
     transcript: &mut Transcript,
   ) -> Result<(), ProofVerifyError> {
-    <Transcript as ProofTranscript<S>>::append_protocol_name(transcript, SparseMatPolyEvalProof::<S>::protocol_name());
+    <Transcript as ProofTranscript<S>>::append_protocol_name(
+      transcript,
+      SparseMatPolyEvalProof::<S>::protocol_name(),
+    );
 
     // equalize the lengths of rx and ry
     let (rx_ext, ry_ext) = SparseMatPolyEvalProof::equalize(rx, ry);
