[package]
name = "spartan_parallel"
version = "0.8.0"
authors = ["Srinath Setty <srinath@microsoft.com>"]
edition = "2021"
description = "High-speed zkSNARKs without trusted setup"
documentation = "https://docs.rs/spartan/"
readme = "README.md"
repository = "https://github.com/microsoft/Spartan"
license-file = "LICENSE"
keywords = ["zkSNARKs", "cryptography", "proofs"]

[dependencies]
curve25519-dalek = { version = "4", features = [
    "serde",
    "alloc",
], default-features = false }
<<<<<<< HEAD
merlin = { version = "3.0.0", default-features = false }
rand = { version = "0.7.3", features = ["getrandom"], default-features = false }
digest = { version = "0.8.1", default-features = false }
sha3 = { version = "0.8.2", default-features = false }
byteorder = { version = "1.3.4", default-features = false }
rayon = { version = "1", optional = true }
serde = { version = "1.0.106", features = ["derive"], default-features = false }
bincode = { version = "1.3.3", default-features = false }
subtle = { version = "2.4", features = ["i128"], default-features = false }
zeroize = { version = "1.5", default-features = false }
itertools = { version = "0.10.0", default-features = false }
colored = { version = "2.0.0", default-features = false, optional = true }
flate2 = { version = "1.0.14" }
mpcs = { git = "ssh://git@github.com/scroll-tech/ceno.git" }
=======
merlin = { version = "3", default-features = false }
rand = { version = "0", features = ["getrandom"], default-features = false }
digest = { version = "0", default-features = false }
sha3 = { version = "0", default-features = false }
byteorder = { version = "1", default-features = false }
rayon = { version = "1", optional = true }
serde = { version = "1", features = ["derive"], default-features = false }
bincode = { version = "1", default-features = false }
subtle = { version = "2", features = ["i128"], default-features = false }
zeroize = { version = "1", default-features = false, features=["alloc"] }
itertools = { version = "0", default-features = false }
colored = { version = "2", default-features = false, optional = true }
flate2 = { version = "1" }
>>>>>>> 83487e0a

[dev-dependencies]
criterion = "0"

[lib]
name = "libspartan"
path = "src/lib.rs"

[[bin]]
name = "snark"
path = "profiler/snark.rs"
required-features = ["std"]

[[bin]]
name = "nizk"
path = "profiler/nizk.rs"
required-features = ["std"]

[[bench]]
name = "snark"
harness = false
required-features = ["std"]

[[bench]]
name = "nizk"
harness = false
required-features = ["std"]

[features]
default = ["std"]
std = [
    "digest/std",
    "merlin/std",
    "rand/std",
    "sha3/std",
    "byteorder/std",
    "serde/std",
    "subtle/std",
    "zeroize/std",
    "itertools/use_std",
    "flate2/rust_backend",
]
multicore = ["rayon"]
profile = ["colored"]<|MERGE_RESOLUTION|>--- conflicted
+++ resolved
@@ -12,25 +12,9 @@
 
 [dependencies]
 curve25519-dalek = { version = "4", features = [
-    "serde",
-    "alloc",
+  "serde",
+  "alloc",
 ], default-features = false }
-<<<<<<< HEAD
-merlin = { version = "3.0.0", default-features = false }
-rand = { version = "0.7.3", features = ["getrandom"], default-features = false }
-digest = { version = "0.8.1", default-features = false }
-sha3 = { version = "0.8.2", default-features = false }
-byteorder = { version = "1.3.4", default-features = false }
-rayon = { version = "1", optional = true }
-serde = { version = "1.0.106", features = ["derive"], default-features = false }
-bincode = { version = "1.3.3", default-features = false }
-subtle = { version = "2.4", features = ["i128"], default-features = false }
-zeroize = { version = "1.5", default-features = false }
-itertools = { version = "0.10.0", default-features = false }
-colored = { version = "2.0.0", default-features = false, optional = true }
-flate2 = { version = "1.0.14" }
-mpcs = { git = "ssh://git@github.com/scroll-tech/ceno.git" }
-=======
 merlin = { version = "3", default-features = false }
 rand = { version = "0", features = ["getrandom"], default-features = false }
 digest = { version = "0", default-features = false }
@@ -40,11 +24,11 @@
 serde = { version = "1", features = ["derive"], default-features = false }
 bincode = { version = "1", default-features = false }
 subtle = { version = "2", features = ["i128"], default-features = false }
-zeroize = { version = "1", default-features = false, features=["alloc"] }
+zeroize = { version = "1", default-features = false, features = ["alloc"] }
 itertools = { version = "0", default-features = false }
 colored = { version = "2", default-features = false, optional = true }
 flate2 = { version = "1" }
->>>>>>> 83487e0a
+mpcs = { git = "ssh://git@github.com/scroll-tech/ceno.git" }
 
 [dev-dependencies]
 criterion = "0"
@@ -76,16 +60,16 @@
 [features]
 default = ["std"]
 std = [
-    "digest/std",
-    "merlin/std",
-    "rand/std",
-    "sha3/std",
-    "byteorder/std",
-    "serde/std",
-    "subtle/std",
-    "zeroize/std",
-    "itertools/use_std",
-    "flate2/rust_backend",
+  "digest/std",
+  "merlin/std",
+  "rand/std",
+  "sha3/std",
+  "byteorder/std",
+  "serde/std",
+  "subtle/std",
+  "zeroize/std",
+  "itertools/use_std",
+  "flate2/rust_backend",
 ]
 multicore = ["rayon"]
 profile = ["colored"]