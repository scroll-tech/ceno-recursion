[package]
name = "circ"
version = "0.1.0"
authors = ["Alex Ozdemir <aozdemir@hmc.edu>"]
edition = "2018"

# See more keys and their definitions at https://doc.rust-lang.org/cargo/reference/manifest.html

[dependencies]
circ_fields = { path = "circ_fields" }
circ_opt = { path = "circ_opt" }
circ_hc = { path = "circ_hc", default-features = false, features = [
  "rc",
  "lru",
] }
circ_waksman = { path = "circ_waksman" }
<<<<<<< HEAD
rug = { version = "1", features = ["serde"] }
gmp-mpfr-sys = { version = "1", optional = true }
lazy_static = { version = "1", optional = true }
rand = "0"
rand_chacha = "0"
rsmt2 = { version = "0", optional = true }
ieee754 = { version = "0", optional = true}
=======
rug = { version = "1.11", features = ["serde"] }
gmp-mpfr-sys = { version = "1.4", optional = true }
lazy_static = { version = "1.4", optional = true }
rand = "0.8"
rand_chacha = "0.3"
rsmt2 = { version = "0.14", optional = true }
ieee754 = { version = "0.2", optional = true }
>>>>>>> 59847940
zokrates_parser = { path = "third_party/ZoKrates/zokrates_parser", optional = true }
zokrates_pest_ast = { path = "third_party/ZoKrates/zokrates_pest_ast", optional = true }
typed-arena = { version = "2", optional = true }
log = "0"
thiserror = "1"
bellman = { git = "https://github.com/alex-ozdemir/bellman.git", branch = "mirage", optional = true }
rug-polynomial = { version = "0.2.5", optional = true }
rayon = { version = "1", optional = true }
<<<<<<< HEAD
ff = { version = "0", optional = true }
fxhash = "0"
good_lp = { version = "1", features = ["lp-solvers", "coin_cbc"], default-features = false, optional = true }
group = { version = "0", optional = true }
lp-solvers = { version = "1", optional = true }
serde_json = "1"
serde = { version = "1", features = ["derive", "rc"] }
serde_bytes = { version = "0", optional = true }
bincode = { version = "1", optional = true }
byteorder = { version = "1", optional = true }
lang-c = { version = "0", optional = true }
logos = "0"
pairing = { version = "0", optional = true }
pest = { version = "2", optional = true }
pest_derive = { version = "2", optional = true }
pest-ast = { version = "0", optional = true }
from-pest = { version = "0", optional = true }
itertools = "0"
petgraph = { version = "0", optional = true }
spartan = { version = "0", default-features = false, optional = true }
spartan_parallel = { path = "../spartan_parallel", default-features = false, features = ["multicore", "profile"] }
merlin = { version = "3" }
curve25519-dalek = { version = "4", features = ["serde"], optional = true }
=======
ff = { version = "0.12", optional = true }
fxhash = "0.2"
good_lp = { version = "1.1", features = [
  "lp-solvers",
  "coin_cbc",
], default-features = false, optional = true }
group = { version = "0.12", optional = true }
lp-solvers = { version = "0.0.4", optional = true }
serde_json = "1.0"
serde = { version = "1.0", features = ["derive", "rc"] }
serde_bytes = { version = "0.11", optional = true }
bincode = { version = "1.3.3", optional = true }
byteorder = { version = "1", optional = true }
lang-c = { version = "0.10.1", optional = true }
logos = "0.12"
pairing = { version = "0.22", optional = true }
pest = { version = "2.4", optional = true }
pest_derive = { version = "2.1", optional = true }
pest-ast = { version = "0.3", optional = true }
from-pest = { version = "0.3", optional = true }
itertools = "0.10"
petgraph = { version = "0.6", optional = true }
spartan = { version = "0.8", default-features = false, optional = true }
spartan_parallel = { path = "../spartan_parallel", default-features = false, features = [
  "multicore",
  "profile",
] }
merlin = { version = "3.0.0" }
curve25519-dalek = { version = "3.2.0", features = ["serde"], optional = true }
>>>>>>> 59847940
# TODO: kill
paste = "1"
im = "15"
once_cell = "1"
regex = "1"

[dev-dependencies]
quickcheck = "1"
quickcheck_macros = "1"
env_logger = "0"
bls12_381 = "0"
approx = "0"

[patch.crates-io]
ff = { path = "../ff" }
curve25519-dalek = { git = "https://github.com/Jiangkm3/curve25519-dalek.git", branch = "3.2-dependency-fix" }

[features]
default = ["bellman", "r1cs", "poly", "smt", "zok"]
# frontends
c = ["lang-c"]
zok = ["smt", "zokrates_parser", "zokrates_pest_ast", "typed-arena", "petgraph"]
datalog = ["pest", "pest-ast", "pest_derive", "from-pest", "lazy_static"]
# backends
smt = ["rsmt2", "ieee754"]
lp = ["good_lp", "lp-solvers"]
aby = ["lp"]
r1cs = ["bincode", "rayon"]
poly = ["rug-polynomial"]
spartan = ["r1cs", "dep:spartan", "curve25519-dalek", "bincode", "gmp-mpfr-sys"]
bellman = [
  "r1cs",
  "dep:bellman",
  "ff",
  "group",
  "pairing",
  "serde_bytes",
  "bincode",
  "gmp-mpfr-sys",
  "byteorder",
  "rayon",
]

[[example]]
name = "zk"
required-features = ["r1cs"]

[[example]]
name = "cp"
required-features = ["bellman", "poly"]

[[example]]
name = "zxc"
required-features = ["r1cs", "smt", "zok"]

[[example]]
name = "opa_bench"
required-features = ["lp", "aby"]

[profile.release]
debug = true<|MERGE_RESOLUTION|>--- conflicted
+++ resolved
@@ -14,15 +14,6 @@
   "lru",
 ] }
 circ_waksman = { path = "circ_waksman" }
-<<<<<<< HEAD
-rug = { version = "1", features = ["serde"] }
-gmp-mpfr-sys = { version = "1", optional = true }
-lazy_static = { version = "1", optional = true }
-rand = "0"
-rand_chacha = "0"
-rsmt2 = { version = "0", optional = true }
-ieee754 = { version = "0", optional = true}
-=======
 rug = { version = "1.11", features = ["serde"] }
 gmp-mpfr-sys = { version = "1.4", optional = true }
 lazy_static = { version = "1.4", optional = true }
@@ -30,7 +21,6 @@
 rand_chacha = "0.3"
 rsmt2 = { version = "0.14", optional = true }
 ieee754 = { version = "0.2", optional = true }
->>>>>>> 59847940
 zokrates_parser = { path = "third_party/ZoKrates/zokrates_parser", optional = true }
 zokrates_pest_ast = { path = "third_party/ZoKrates/zokrates_pest_ast", optional = true }
 typed-arena = { version = "2", optional = true }
@@ -39,31 +29,6 @@
 bellman = { git = "https://github.com/alex-ozdemir/bellman.git", branch = "mirage", optional = true }
 rug-polynomial = { version = "0.2.5", optional = true }
 rayon = { version = "1", optional = true }
-<<<<<<< HEAD
-ff = { version = "0", optional = true }
-fxhash = "0"
-good_lp = { version = "1", features = ["lp-solvers", "coin_cbc"], default-features = false, optional = true }
-group = { version = "0", optional = true }
-lp-solvers = { version = "1", optional = true }
-serde_json = "1"
-serde = { version = "1", features = ["derive", "rc"] }
-serde_bytes = { version = "0", optional = true }
-bincode = { version = "1", optional = true }
-byteorder = { version = "1", optional = true }
-lang-c = { version = "0", optional = true }
-logos = "0"
-pairing = { version = "0", optional = true }
-pest = { version = "2", optional = true }
-pest_derive = { version = "2", optional = true }
-pest-ast = { version = "0", optional = true }
-from-pest = { version = "0", optional = true }
-itertools = "0"
-petgraph = { version = "0", optional = true }
-spartan = { version = "0", default-features = false, optional = true }
-spartan_parallel = { path = "../spartan_parallel", default-features = false, features = ["multicore", "profile"] }
-merlin = { version = "3" }
-curve25519-dalek = { version = "4", features = ["serde"], optional = true }
-=======
 ff = { version = "0.12", optional = true }
 fxhash = "0.2"
 good_lp = { version = "1.1", features = [
@@ -93,7 +58,6 @@
 ] }
 merlin = { version = "3.0.0" }
 curve25519-dalek = { version = "3.2.0", features = ["serde"], optional = true }
->>>>>>> 59847940
 # TODO: kill
 paste = "1"
 im = "15"
