//! Translation from IR to MILP
<<<<<<< HEAD
//!
=======
>>>>>>> 8969dde2

// Needed until https://github.com/rust-lang/rust-clippy/pull/8183 is resolved.
#![allow(clippy::identity_op)]

use crate::{
    ir::term::*,
    target::{bitsize, ilp::Ilp},
};

use good_lp::{Expression, variable};
use log::debug;

use std::{cell::RefCell, convert::TryInto, fmt::Display, rc::Rc};

#[derive(Clone)]
enum EmbeddedTerm {
    /// Constrained to be zero or one
    Bool(Expression),
    Bv(Rc<RefCell<BvEntry>>),
}

struct BvEntry {
    width: usize,
    uint: Expression,
    /// LSB in index 0
    bits: Vec<Expression>,
}

struct ToMilp {
    ilp: Ilp,
    cache: TermMap<EmbeddedTerm>,
    next_idx: usize,
}

impl ToMilp {
    fn new() -> Self {
        Self {
            ilp: Ilp::new(),
            cache: TermMap::default(),
            next_idx: 0,
        }
    }

    /// Take the converted ILP instance and garbage collect
    fn take_ilp(mut self) -> Ilp {
        self.cache.clear();
        garbage_collect();
        self.ilp
    }

    /// Get a new variable, with name dependent on `d`.
    /// If values are being recorded, `value` must be provided.
    fn fresh_bit<D: Display + ?Sized>(&mut self, ctx: &D) -> Expression {
        let n = format!("{}_v{}", ctx, self.next_idx);
        self.next_idx += 1;
        self.ilp.new_variable(variable().binary(), n).into()
    }

    /// Get a new variable, with name dependent on `d`.
    /// If values are being recorded, `value` must be provided.
    fn fresh_bv<D: Display + ?Sized>(&mut self, ctx: &D, bits: usize) -> Expression {
        let n = format!("{}_v{}", ctx, self.next_idx);
        self.next_idx += 1;
        self.bv_lit(n, bits)
    }

    /// Get a new variable, with name dependent on `d`.
    /// If values are being recorded, `value` must be provided.
    fn fresh_int<D: Display + ?Sized>(&mut self, ctx: &D) -> Expression {
        let n = format!("{}_v{}", ctx, self.next_idx);
        self.next_idx += 1;
        self.ilp.new_variable(variable().integer(), n).into()
    }

    /// Get a new variable, named `name`.
    fn bit(&mut self, name: String) -> Expression {
        self.ilp.new_variable(variable().binary(), name).into()
    }

    /// Get a new BV variable, named `name`.
    fn bv_lit(&mut self, name: String, bits: usize) -> Expression {
        self.ilp
            .new_variable(
                variable()
                    .integer()
                    .min(0)
                    .max(2.0f64.powi(bits as i32) - 1.0),
                name,
            )
            .into()
    }

    fn embed(&mut self, t: Term) {
        debug!("Embed: {}", t);
        for c in PostOrderIter::new(t) {
            debug!("Embed op: {}", c.op());
            match check(&c) {
                Sort::Bool => {
                    self.embed_bool(c);
                }
                Sort::BitVector(_) => {
                    self.embed_bv(c);
                }
                s => panic!("Unsupported sort in embed: {:?}", s),
            }
        }
    }

    fn bit_not(&self, x: &Expression) -> Expression {
        Expression::from(1) - x
    }

    fn bit_and<'a>(&mut self, xs: impl IntoIterator<Item = &'a Expression>) -> Expression {
        let r = self.fresh_bit("and");
        let mut n = 0;
        // going to be x1 + ... + xn - r
        let mut sum = -r.clone();
        // each is r - x1 <= 0
        let mut bounds = Vec::new();
        for x in xs {
            n += 1;
            sum += x;
            bounds.push((r.clone() - x) << 0);
        }
        assert!(n >= 1);
        self.ilp.new_constraint(sum << (n - 1));
        self.ilp.new_constraints(bounds);
        r
    }

    fn bit_or<'a>(&mut self, xs: impl IntoIterator<Item = &'a Expression>) -> Expression {
        let nots: Vec<Expression> = xs.into_iter().map(|x| self.bit_not(x)).collect();
        let not_or = self.bit_and(&nots);
        self.bit_not(&not_or)
    }
    fn bit_xor<'a>(&mut self, xs: impl IntoIterator<Item = &'a Expression>) -> Expression {
        let (sum, ct) = xs
            .into_iter()
            .fold((Expression::from(0), 0), |(acc, n), x| (acc + x, n + 1));
        self.bit_decomp(&sum, bitsize(ct))
            .into_iter()
            .next()
            .unwrap()
    }

    /// Returns a bit decomposition of e, with the ones place in index 0.
    fn bit_decomp(&mut self, e: &Expression, n_bits: usize) -> Vec<Expression> {
        let bits: Vec<_> = (0..n_bits)
            .map(|i| self.fresh_bit(&format!("bit{i}")))
            .collect();
        let sum = bits
            .iter()
            .enumerate()
            .fold(Expression::from(0), |acc, (i, b)| {
                acc + (2.0_f64).powi(i as i32) * b.clone()
            });
        self.ilp.new_constraint(sum.eq(e));
        bits
    }

    /// Return a bit indicating whether wires `x` and `y` are equal.
    fn bits_are_equal(&mut self, x: &Expression, y: &Expression) -> Expression {
        let sum_ones_place = self
            .bit_decomp(&(x.clone() + y), 2)
            .into_iter()
            .next()
            .unwrap();
        self.bit_not(&sum_ones_place)
    }

    fn embed_eq(&mut self, a: &Term, b: &Term) -> Expression {
        match check(a) {
            Sort::Bool => {
                let a = self.get_bool(a).clone();
                let b = self.get_bool(b).clone();
                self.bits_are_equal(&a, &b)
            }
            Sort::BitVector(n) => {
                let a = self.get_bv_uint(a);
                let b = self.get_bv_uint(b);
                self.bv_cmp_eq(&a, &b, n)
            }
            s => panic!("Unimplemented sort for Eq: {:?}", s),
        }
    }

    fn embed_bool(&mut self, c: Term) -> &Expression {
        debug_assert!(check(&c) == Sort::Bool);
        if !self.cache.contains_key(&c) {
            let lc = match &c.op() {
                Op::Var(name, Sort::Bool) => self.bit(name.to_string()),
                Op::Const(Value::Bool(b)) => Expression::from(*b as i32),
                Op::Eq => self.embed_eq(&c.cs()[0], &c.cs()[1]),
                Op::Ite => {
                    let a = self.get_bool(&c.cs()[0]).clone();
                    let not_a = self.bit_not(&a);
                    let b = self.get_bool(&c.cs()[1]).clone();
                    let c = self.get_bool(&c.cs()[2]).clone();
                    let a_and_b = self.bit_and(&[a, b]);
                    let not_a_and_c = self.bit_and(&[not_a, c]);
                    self.bit_or(&[a_and_b, not_a_and_c])
                }
                Op::Not => {
                    let a = self.get_bool(&c.cs()[0]);
                    self.bit_not(a)
                }
                Op::Implies => {
                    let a = self.get_bool(&c.cs()[0]).clone();
                    let b = self.get_bool(&c.cs()[1]).clone();
                    let not_a = self.bit_not(&a);
                    self.bit_or(&[not_a, b])
                }
                Op::BoolNaryOp(o) => {
                    let args = c
                        .cs()
                        .iter()
                        .map(|c| self.get_bool(c).clone())
                        .collect::<Vec<_>>();
                    match o {
                        BoolNaryOp::Or => self.bit_or(args.iter()),
                        BoolNaryOp::And => self.bit_and(args.iter()),
                        BoolNaryOp::Xor => self.bit_xor(args.iter()),
                    }
                }
                Op::BvBinPred(o) => {
                    let n = check(&c.cs()[0]).as_bv();
                    use BvBinPred::*;
                    match o {
                        Sge => self.bv_cmp(n, true, false, &c.cs()[0], &c.cs()[1]),
                        Sgt => self.bv_cmp(n, true, true, &c.cs()[0], &c.cs()[1]),
                        Uge => self.bv_cmp(n, false, false, &c.cs()[0], &c.cs()[1]),
                        Ugt => self.bv_cmp(n, false, true, &c.cs()[0], &c.cs()[1]),
                        Sle => self.bv_cmp(n, true, false, &c.cs()[1], &c.cs()[0]),
                        Slt => self.bv_cmp(n, true, true, &c.cs()[1], &c.cs()[0]),
                        Ule => self.bv_cmp(n, false, false, &c.cs()[1], &c.cs()[0]),
                        Ult => self.bv_cmp(n, false, true, &c.cs()[1], &c.cs()[0]),
                    }
                }
                _ => panic!("Non-boolean in embed_bool: {}", c),
            };
            self.cache.insert(c.clone(), EmbeddedTerm::Bool(lc));
        }
        self.get_bool(&c)
    }

    // Largely based on "RTL-Datapath Verification using Integer Linear Programming"
    // and "LPSAT: A Unified Approach to RTL Satisfiability"
    //
    // https://ieeexplore.ieee.org/stamp/stamp.jsp?tp=&arnumber=995022
    // https://ieeexplore.ieee.org/stamp/stamp.jsp?tp=&arnumber=915055
    fn embed_bv(&mut self, bv: Term) {
        if let Sort::BitVector(n) = check(&bv) {
            if !self.cache.contains_key(&bv) {
                match &bv.op() {
                    Op::Var(name, Sort::BitVector(n_bits)) => {
                        let var = self.bv_lit(name.clone(), *n_bits);
                        self.set_bv_uint(bv.clone(), var, n);
                    }
                    Op::Const(Value::BitVector(b)) => {
                        let bit_lcs = (0..b.width())
                            .map(|i| Expression::from(b.uint().get_bit(i as u32) as i32))
                            .collect();
                        self.set_bv_bits(bv, bit_lcs);
                    }
                    Op::Ite => {
                        let c = self.get_bool(&bv.cs()[0]).clone();
                        let t = self.get_bv_uint(&bv.cs()[1]);
                        let f = self.get_bv_uint(&bv.cs()[2]);
                        let ite = self.bv_ite(&c, &t, &f, n);
                        self.set_bv_uint(bv, ite, n);
                    }
                    Op::BvUnOp(BvUnOp::Not) => {
                        let bits = self.get_bv_bits(&bv.cs()[0]);
                        let not_bits = bits.iter().map(|bit| self.bit_not(bit)).collect();
                        self.set_bv_bits(bv, not_bits);
                    }
                    Op::BvUnOp(BvUnOp::Neg) => {
                        let x = self.get_bv_uint(&bv.cs()[0]);
                        // Wrong for x == 0
                        let almost_neg_x = 2f64.powi(n as i32) - x.clone();
                        let is_zero = self.bv_cmp_eq(&x, &0.into(), n);
                        let neg_x = self.bv_ite(&is_zero, &Expression::from(0), &almost_neg_x, n);
                        self.set_bv_uint(bv, neg_x, n);
                    }
                    Op::BvUext(extra_n) => {
                        if self.bv_has_bits(&bv.cs()[0]) {
                            let bits = self.get_bv_bits(&bv.cs()[0]);
                            let ext_bits = std::iter::repeat(Expression::from(0)).take(*extra_n);
                            self.set_bv_bits(bv, bits.into_iter().chain(ext_bits).collect());
                        } else {
                            let x = self.get_bv_uint(&bv.cs()[0]);
                            self.set_bv_uint(bv, x, n);
                        }
                    }
                    Op::BvSext(extra_n) => {
                        let mut bits = self.get_bv_bits(&bv.cs()[0]).into_iter().rev();
                        let ext_bits = std::iter::repeat(bits.next().expect("sign ext empty"))
                            .take(extra_n + 1);

                        self.set_bv_bits(bv, bits.rev().chain(ext_bits).collect());
                    }
                    Op::BoolToBv => {
                        let b = self.get_bool(&bv.cs()[0]).clone();
                        self.set_bv_bits(bv, vec![b]);
                    }
                    Op::BvNaryOp(o) => match o {
                        BvNaryOp::Xor | BvNaryOp::Or | BvNaryOp::And => {
                            let mut bits_by_bv = bv
                                .cs()
                                .iter()
                                .map(|c| self.get_bv_bits(c))
                                .collect::<Vec<_>>();
                            let mut bits_bv_idx: Vec<Vec<Expression>> = Vec::new();
                            while !bits_by_bv[0].is_empty() {
                                bits_bv_idx.push(
                                    bits_by_bv.iter_mut().map(|bv| bv.pop().unwrap()).collect(),
                                );
                            }
                            bits_bv_idx.reverse();
                            let f = |v: Vec<Expression>| match o {
                                BvNaryOp::And => self.bit_and(&v),
                                BvNaryOp::Or => self.bit_or(&v),
                                BvNaryOp::Xor => self.bit_xor(&v),
                                _ => unreachable!(),
                            };
                            let res = bits_bv_idx.into_iter().map(f).collect();
                            self.set_bv_bits(bv, res);
                        }
                        BvNaryOp::Add | BvNaryOp::Mul => {
                            // let f_width = self.ilp.modulus().significant_bits() as usize - 1;
                            let values = bv
                                .cs()
                                .iter()
                                .map(|c| self.get_bv_uint(c))
                                .collect::<Vec<_>>();
                            let r = match o {
                                BvNaryOp::Add => self.bv_add(&values, n),
                                BvNaryOp::Mul => self.bv_mul(&values, n),
                                _ => unreachable!(),
                            };
                            self.set_bv_uint(bv, r, n);
                        }
                    },
                    Op::BvBinOp(o) => {
                        let a = self.get_bv_uint(&bv.cs()[0]);
                        let b = self.get_bv_uint(&bv.cs()[1]);
                        match o {
                            BvBinOp::Sub => {
                                let sum = a - b;
                                let r = self.fresh_bv("sub_r", n);
                                let q = self.fresh_int("sub_q");
                                self.ilp
                                    .new_constraint(sum.eq(r.clone() + bv_modulus(n) * q));
                                self.set_bv_uint(bv, r, n);
                            }
                            // BvBinOp::Udiv | BvBinOp::Urem => {
                            //    let b = b.clone();
                            //    let a = a.clone();
                            //    let is_zero = self.is_zero(b.clone());
                            //    let (q_v, r_v) = self
                            //        .r1cs
                            //        .eval(&a)
                            //        .and_then(|a| {
                            //            self.r1cs.eval(&b).map(|b| {
                            //                if b == 0 {
                            //                    ((Integer::from(1) << n as u32) - 1, a)
                            //                } else {
                            //                    (a.clone() / &b, a % b)
                            //                }
                            //            })
                            //        })
                            //        .map(|(a, b)| (Some(a), Some(b)))
                            //        .unwrap_or((None, None));
                            //    let q = self.fresh_var("div_q", q_v);
                            //    let r = self.fresh_var("div_q", r_v);
                            //    let qb = self.bitify("div_q", &q, n, false);
                            //    let rb = self.bitify("div_r", &r, n, false);
                            //    self.r1cs.constraint(q.clone(), b.clone(), a - &r);
                            //    let is_gt = self.bv_ge(b - 1, &r, n);
                            //    let is_not_ge = self.bool_not(&is_gt);
                            //    let is_not_zero = self.bool_not(&is_zero);
                            //    self.r1cs
                            //        .constraint(is_not_ge, is_not_zero, self.r1cs.zero());
                            //    let bits = match o {
                            //        BvBinOp::Udiv => qb,
                            //        BvBinOp::Urem => rb,
                            //        _ => unreachable!(),
                            //    };
                            //    self.set_bv_bits(bv, bits);
                            //}
                            // Shift cases
                            //_ => {
                            //    let r = b.clone();
                            //    let a = a.clone();
                            //    let b = bitsize(n - 1);
                            //    assert!(1 << b == n);
                            //    let mut rb = self.get_bv_bits(&bv.cs()[1]);
                            //    rb.truncate(b);
                            //    let sum = self.debitify(rb.clone().into_iter(), false);
                            //    self.assert_zero(sum - &r);
                            //    let bits = match o {
                            //        BvBinOp::Shl => self.shift_bv_bits(a, rb, None, n),
                            //        BvBinOp::Lshr | BvBinOp::Ashr => {
                            //            let mut lb = self.get_bv_bits(&bv.cs()[0]);
                            //            lb.reverse();
                            //            let ext_bit = match o {
                            //                BvBinOp::Ashr => Some(lb.first().unwrap().clone()),
                            //                _ => None,
                            //            };
                            //            let l = self.debitify(lb.into_iter(), false);
                            //            let mut bits = self.shift_bv_bits(l, rb, ext_bit, n);
                            //            bits.reverse();
                            //            bits
                            //        }
                            //        _ => unreachable!(),
                            //    };
                            //    self.set_bv_bits(bv, bits);
                            //}
                            _ => todo!(),
                        }
                    }
                    Op::BvConcat => {
                        let mut bits = Vec::new();
                        for c in bv.cs().iter().rev() {
                            bits.extend(self.get_bv_bits(c));
                        }
                        self.set_bv_bits(bv, bits);
                    }
                    //// inclusive!
                    Op::BvExtract(high, low) => {
                        let bits = self
                            .get_bv_bits(&bv.cs()[0])
                            .into_iter()
                            .skip(*low)
                            .take(*high - *low + 1)
                            .collect();
                        self.set_bv_bits(bv, bits);
                    }
                    _ => panic!("Non-bv in embed_bv: {}", bv),
                }
            }
        } else {
            panic!("{} is not a bit-vector in embed_bv", bv);
        }
    }

    fn bv_add<'a>(
        &mut self,
        xs: impl IntoIterator<Item = &'a Expression>,
        n_bits: usize,
    ) -> Expression {
        let sum = xs.into_iter().fold(Expression::from(0), |acc, x| acc + x);
        let r = self.fresh_bv("add_r", n_bits);
        let q = self.fresh_bv("add_q", n_bits);
        self.ilp
            .new_constraint(sum.eq(r.clone() + bv_modulus(n_bits) * q));
        r
    }
    /// [Equations 3 through 6](https://ieeexplore.ieee.org/stamp/stamp.jsp?tp=&arnumber=915055).
    fn bv_ite(
        &mut self,
        s: &Expression,
        a: &Expression,
        b: &Expression,
        n_bits: usize,
    ) -> Expression {
        let r = self.fresh_bv("bv_ite", n_bits);
        let m = bv_modulus(n_bits);
        self.ilp
            .new_constraint((r.clone() - a.clone() - m * (1 - s.clone())) << 0);
        self.ilp
            .new_constraint((a.clone() - r.clone() - m * (1 - s.clone())) << 0);
        self.ilp
            .new_constraint((r.clone() - b.clone() - m * s.clone()) << 0);
        self.ilp
            .new_constraint((b.clone() - r.clone() - m * s.clone()) << 0);
        r
    }

    /// [Equations 7](https://ieeexplore.ieee.org/stamp/stamp.jsp?tp=&arnumber=915055).
    fn bv_bin_mul(&mut self, a: &Expression, b: &Expression, n_bits: usize) -> Expression {
        debug!("({:?}) * ({:?})", a, b);
        let a_bits = self.bit_decomp(a, n_bits);
        let bit_prods: Vec<_> = a_bits
            .into_iter()
            .enumerate()
            .map(|(i, a_bit)| {
                2.0f64.powi(i as i32) * self.bv_ite(&a_bit, b, &Expression::from(0), n_bits)
            })
            .collect();
        for (i, p) in bit_prods.iter().enumerate() {
            debug!("bit {}: {:?}", i, p);
        }
        self.bv_add(&bit_prods, n_bits)
    }

    fn bv_mul<'a>(
        &mut self,
        xs: impl IntoIterator<Item = &'a Expression>,
        n_bits: usize,
    ) -> Expression {
        xs.into_iter().fold(Expression::from(1), |acc, x| {
            self.bv_bin_mul(&acc, x, n_bits)
        })
    }
    /// [Similar to Equations 1, 2](https://ieeexplore.ieee.org/stamp/stamp.jsp?tp=&arnumber=915055).
    fn bv_cmp_eq(&mut self, a: &Expression, b: &Expression, n_bits: usize) -> Expression {
        let le = self.bv_cmp_le(a, b, n_bits);
        let ge = self.bv_cmp_le(b, a, n_bits);
        self.bit_and(&[le, ge])
    }

    /// [Equations 1, 2](https://ieeexplore.ieee.org/stamp/stamp.jsp?tp=&arnumber=915055).
    fn bv_cmp_lt(&mut self, a: &Expression, b: &Expression, n_bits: usize) -> Expression {
        debug!("({:?}) < ({:?})", a, b);
        let s = self.fresh_bit("bv_le");
        let m = bv_modulus(n_bits);
        self.ilp
            .new_constraint((a.clone() - b.clone() - m * (1 - s.clone())) << -1);
        self.ilp
            .new_constraint((a.clone() - b.clone() + m * s.clone()) >> 0);
        s
    }

    /// [Equations 1, 2](https://ieeexplore.ieee.org/stamp/stamp.jsp?tp=&arnumber=915055).
    fn bv_cmp_le(&mut self, a: &Expression, b: &Expression, n_bits: usize) -> Expression {
        let not = self.bv_cmp_lt(b, a, n_bits);
        self.bit_not(&not)
    }

    /// Returns whether `a` is (`strict`ly) (`signed`ly) greater than `b`.
    /// Assumes they are each `w`-bit bit-vectors.
    fn bv_cmp(&mut self, w: usize, signed: bool, strict: bool, a: &Term, b: &Term) -> Expression {
        // assert!(!signed, "TODO: signed cmp");
        let a = if signed {
            self.get_bv_signed_int(a)
        } else {
            self.get_bv_uint(a)
        };
        let b = if signed {
            self.get_bv_signed_int(b)
        } else {
            self.get_bv_uint(b)
        };
        if strict {
            self.bv_cmp_lt(&b, &a, w)
        } else {
            self.bv_cmp_le(&b, &a, w)
        }
    }

    /// Given a sequence of `bits`, returns a wire which represents their sum,
    /// `\sum_{i>0} b_i2^i`.
    ///
    /// If `signed` is set, then the MSB is negated; i.e., the two's-complement sum is returned.
    fn debitify<I: ExactSizeIterator<Item = Expression>>(
        &self,
        bits: I,
        signed: bool,
    ) -> Expression {
        let n = bits.len();
        bits.enumerate().fold(Expression::from(0), |sum, (i, bit)| {
            let summand = bit * 2f64.powi(i as i32);
            if signed && i + 1 == n {
                sum - &summand
            } else {
                sum + &summand
            }
        })
    }

    fn get_bool(&self, t: &Term) -> &Expression {
        match self
            .cache
            .get(t)
            .unwrap_or_else(|| panic!("Missing wire for {:?}", t))
        {
            EmbeddedTerm::Bool(b) => b,
            _ => panic!("Non-bool for {:?}", t),
        }
    }

    fn set_bv_bits(&mut self, t: Term, bits: Vec<Expression>) {
        debug!("{} -> {:?}", t, bits);
        let sum = self.debitify(bits.iter().cloned(), false);
        assert!(!self.cache.contains_key(&t));
        self.cache.insert(
            t,
            EmbeddedTerm::Bv(Rc::new(RefCell::new(BvEntry {
                uint: sum,
                width: bits.len(),
                bits,
            }))),
        );
    }

    fn set_bv_uint(&mut self, t: Term, uint: Expression, width: usize) {
        assert!(!self.cache.contains_key(&t));
        self.cache.insert(
            t,
            EmbeddedTerm::Bv(Rc::new(RefCell::new(BvEntry {
                uint,
                width,
                bits: Vec::new(),
            }))),
        );
    }

    fn get_bv(&self, t: &Term) -> Rc<RefCell<BvEntry>> {
        match self
            .cache
            .get(t)
            .unwrap_or_else(|| panic!("Missing wire for {:?}", t))
        {
            EmbeddedTerm::Bv(b) => b.clone(),
            _ => panic!("Non-bv for {:?}", t),
        }
    }

    fn bv_has_bits(&self, t: &Term) -> bool {
        !self.get_bv(t).borrow().bits.is_empty()
    }

    fn get_bv_uint(&self, t: &Term) -> Expression {
        self.get_bv(t).borrow().uint.clone()
    }

    fn get_bv_signed_int(&mut self, t: &Term) -> Expression {
        let bits = self.get_bv_bits(t);
        self.debitify(bits.into_iter(), true)
    }

    fn get_bv_bits(&mut self, t: &Term) -> Vec<Expression> {
        let entry_rc = self.get_bv(t);
        let mut entry = entry_rc.borrow_mut();
        if entry.bits.is_empty() {
            entry.bits = self.bit_decomp(&entry.uint, entry.width);
        }
        entry.bits.clone()
    }

    fn assert(&mut self, t: Term) {
        debug!("Assert: {}", t);
        self.embed(t.clone());
        let lc = self.get_bool(&t).clone();
        self.ilp.new_constraint(lc.eq(1));
    }
}

fn bv_modulus(n_bits: usize) -> f64 {
    2.0f64.powi(n_bits.try_into().unwrap())
}

/// Convert this (IR) constraint system `cs` to an MILP.
/// The last output is the maximization objective.
/// All others are constraints.
pub fn to_ilp(cs: Computation) -> Ilp {
    let Computation { mut outputs, .. } = cs;
    let opt = outputs.pop().unwrap();
    let mut converter = ToMilp::new();
    for c in outputs {
        converter.assert(c);
    }
    converter.embed(opt.clone());
    match check(&opt) {
        Sort::Bool => {
            converter.ilp.maximize(converter.get_bool(&opt).clone());
        }
        Sort::BitVector(_) => {
            converter.ilp.maximize(converter.get_bv_uint(&opt));
        }
        s => panic!("Cannot optimize term of sort {}", s),
    };

    converter.take_ilp()
}

#[cfg(test)]
mod test {
    use super::*;
    use crate::ir::{
        proof::Constraints,
        term::{dist::test::PureBool, test as test_vecs},
    };
    use approx::assert_abs_diff_eq;
    use good_lp::default_solver;
    use quickcheck_macros::quickcheck;

    fn init() {
        let _ = env_logger::builder()
            .format_timestamp(None)
            .is_test(true)
            .try_init();
    }

    #[test]
    fn bool_test() {
        let cs = Computation {
            outputs: vec![
                leaf_term(Op::Var("a".to_owned(), Sort::Bool)),
                term![Op::Not; leaf_term(Op::Var("b".to_owned(), Sort::Bool))],
                // max this
                term![AND;
                leaf_term(Op::Var("a".to_owned(), Sort::Bool)),
                leaf_term(Op::Var("b".to_owned(), Sort::Bool))],
            ],
            ..Default::default()
        };
        let ilp = to_ilp(cs);
        let r = ilp.solve(default_solver).unwrap().1;
        assert_eq!(r.get("a").unwrap(), &1.0);
        assert_eq!(r.get("b").unwrap(), &0.0);
    }

    #[ignore]
    #[quickcheck]
    fn random_pure_bool(PureBool(t, values): PureBool) {
        let t = if eval(&t, &values).as_bool() {
            t
        } else {
            term![Op::Not; t]
        };
        let cs = Computation::from_constraint_system_parts(
            vec![t, leaf_term(Op::Const(Value::Bool(true)))],
            Vec::new(),
        );
        let mut ilp = to_ilp(cs);
        for (v, val) in &values {
            match val {
                Value::Bool(true) => {
                    if let Some(var) = ilp.var_names.get(v) {
                        let e = Expression::from(*var);
                        ilp.new_constraint(e.eq(1.0));
                    }
                }
                Value::Bool(false) => {
                    if let Some(var) = ilp.var_names.get(v) {
                        let e = Expression::from(*var);
                        ilp.new_constraint(e.eq(0.0));
                    }
                }
                _ => unreachable!(),
            }
        }
        let r = ilp.solve(default_solver);
        let solution = r.unwrap().1;
        for (v, val) in &values {
            match val {
                Value::Bool(true) => {
                    if let Some(sol) = solution.get(v) {
                        assert!((sol - 1.0).abs() < 0.01);
                    }
                }
                Value::Bool(false) => {
                    if let Some(sol) = solution.get(v) {
                        assert!((sol - 0.0).abs() < 0.01);
                    }
                }
                _ => unreachable!(),
            }
        }
    }

    fn const_test(term: Term) {
        init();
        let mut cs = Computation::new();
        cs.assert(term.clone());
        cs.assert(leaf_term(Op::Const(Value::Bool(true))));
        let ilp = to_ilp(cs);
        let r = ilp.solve(default_solver);
        if r.is_err() {
            panic!("Error: {:?} on {}", r, term)
        }
    }

    #[test]
    fn bool_and_test() {
        test_vecs::bool_and_tests().into_iter().for_each(const_test)
    }
    #[test]
    fn bv_eq_test() {
        test_vecs::bv_eq_tests().into_iter().for_each(const_test)
    }

    #[test]
    fn bv_le_test() {
        test_vecs::bv_le_tests().into_iter().for_each(const_test)
    }

    #[test]
    fn bv_lt_test() {
        test_vecs::bv_le_tests().into_iter().for_each(const_test)
    }

    #[test]
    fn bv_sle_test() {
        test_vecs::bv_sle_tests().into_iter().for_each(const_test)
    }

    #[test]
    fn bv_slt_test() {
        test_vecs::bv_sle_tests().into_iter().for_each(const_test)
    }

    #[test]
    fn bv_and_test() {
        test_vecs::bv_and_tests().into_iter().for_each(const_test)
    }
    #[test]
    fn bv_or_test() {
        test_vecs::bv_or_tests().into_iter().for_each(const_test)
    }
    #[test]
    fn bv_add_test() {
        test_vecs::bv_add_tests().into_iter().for_each(const_test)
    }
    #[test]
    fn bv_mul_test() {
        test_vecs::bv_mul_tests().into_iter().for_each(const_test)
    }
    #[test]
    fn bv_concat_test() {
        test_vecs::bv_concat_tests()
            .into_iter()
            .for_each(const_test)
    }
    #[test]
    fn bv_neg_test() {
        test_vecs::bv_neg_tests().into_iter().for_each(const_test)
    }
    #[test]
    fn bv_not_test() {
        test_vecs::bv_not_tests().into_iter().for_each(const_test)
    }
    #[test]
    fn bv_sext_test() {
        test_vecs::bv_sext_tests().into_iter().for_each(const_test)
    }
    #[test]
    fn bv_uext_test() {
        test_vecs::bv_uext_tests().into_iter().for_each(const_test)
    }

    #[test]
    fn trivial_bv_opt() {
        let cs = Computation {
            outputs: vec![leaf_term(Op::Var("a".to_owned(), Sort::BitVector(4)))],
            ..Default::default()
        };
        let ilp = to_ilp(cs);
        let (max, vars) = ilp.solve(default_solver).unwrap();
        assert_eq!(max, 15.0);
        assert_eq!(vars.get("a").unwrap(), &15.0);
    }

    #[test]
    fn mul1_bv_opt() {
        let cs = Computation {
            outputs: vec![term![BV_MUL;
                leaf_term(Op::Var("a".to_owned(), Sort::BitVector(4))),
                bv_lit(1,4)
            ]],
            ..Default::default()
        };
        let ilp = to_ilp(cs);
        let (max, vars) = ilp.solve(default_solver).unwrap();
        assert_abs_diff_eq!(max, 15.0, epsilon = 0.2);
        assert_abs_diff_eq!(vars.get("a").unwrap(), &15.0, epsilon = 0.2);
    }
    #[test]
    fn mul2_bv_opt() {
        let cs = Computation {
            outputs: vec![term![BV_MUL;
                leaf_term(Op::Var("a".to_owned(), Sort::BitVector(4))),
                bv_lit(2,4)
            ]],
            ..Default::default()
        };
        let ilp = to_ilp(cs);
        let (max, _vars) = ilp.solve(default_solver).unwrap();
        assert_abs_diff_eq!(max, 14.0, epsilon = 0.2);
    }
    #[test]
    fn mul2_plus_bv_opt() {
        let cs = Computation {
            outputs: vec![term![BV_ADD;
                term![BV_MUL;
                    leaf_term(Op::Var("a".to_owned(), Sort::BitVector(4))),
                    bv_lit(2,4)
                ],

                    leaf_term(Op::Var("a".to_owned(), Sort::BitVector(4)))
            ]],
            ..Default::default()
        };
        let ilp = to_ilp(cs);
        let (max, vars) = ilp.solve(default_solver).unwrap();
        assert_abs_diff_eq!(max, 15.0, epsilon = 0.2);
        assert_abs_diff_eq!(vars.get("a").unwrap(), &5.0, epsilon = 0.2);
    }
    #[test]
    fn ite_bv_opt() {
        let a = leaf_term(Op::Var("a".to_owned(), Sort::BitVector(4)));
        let c = leaf_term(Op::Var("c".to_owned(), Sort::Bool));
        let cs = Computation {
            outputs: vec![term![BV_ADD;
            term![ITE; c, bv_lit(2,4), bv_lit(1,4)],
            term![BV_MUL; a, bv_lit(2,4)]
            ]],
            ..Default::default()
        };
        let ilp = to_ilp(cs);
        let (max, vars) = ilp.solve(default_solver).unwrap();
        assert_abs_diff_eq!(max, 15.0, epsilon = 0.2);
        assert_abs_diff_eq!(vars.get("c").unwrap(), &0.0, epsilon = 0.2);
    }
}<|MERGE_RESOLUTION|>--- conflicted
+++ resolved
@@ -1,8 +1,4 @@
 //! Translation from IR to MILP
-<<<<<<< HEAD
-//!
-=======
->>>>>>> 8969dde2
 
 // Needed until https://github.com/rust-lang/rust-clippy/pull/8183 is resolved.
 #![allow(clippy::identity_op)]
