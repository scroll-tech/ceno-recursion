#![allow(clippy::too_many_arguments)]
#![allow(clippy::type_complexity)]
use crate::custom_dense_mlpoly::DensePolynomialPqx;
use crate::math::Math;
use crate::scalar::SpartanExtensionField;

use super::dense_mlpoly::DensePolynomial;
use super::errors::ProofVerifyError;
use super::nizk::DotProductProof;
use super::random::RandomTape;
use super::transcript::{AppendToTranscript, ProofTranscript};
use super::unipoly::{CompressedUniPoly, UniPoly};
<<<<<<< HEAD
=======
use core::iter;
>>>>>>> 65abd5ef
use itertools::izip;
use merlin::Transcript;
use serde::{Deserialize, Serialize};
use std::cmp::min;

const MODE_P: usize = 1;
const MODE_Q: usize = 2;
const MODE_W: usize = 3;
const MODE_X: usize = 4;

#[derive(Serialize, Deserialize, Debug)]
pub struct SumcheckInstanceProof<S: SpartanExtensionField> {
  compressed_polys: Vec<CompressedUniPoly<S>>,
}

impl<S: SpartanExtensionField> SumcheckInstanceProof<S> {
  pub fn new(compressed_polys: Vec<CompressedUniPoly<S>>) -> SumcheckInstanceProof<S> {
    SumcheckInstanceProof { compressed_polys }
  }

  pub fn verify(
    &self,
    claim: S,
    num_rounds: usize,
    degree_bound: usize,
    transcript: &mut Transcript,
  ) -> Result<(S, Vec<S>), ProofVerifyError> {
    let mut e = claim;
    let mut r: Vec<S> = Vec::new();

    // verify that there is a univariate polynomial for each round
    assert_eq!(self.compressed_polys.len(), num_rounds);
    for i in 0..self.compressed_polys.len() {
      let poly = self.compressed_polys[i].decompress(&e);

      // verify degree bound
      assert_eq!(poly.degree(), degree_bound);

      // check if G_k(0) + G_k(1) = e
      assert_eq!(poly.eval_at_zero() + poly.eval_at_one(), e);

      // append the prover's message to the transcript
      poly.append_to_transcript(b"poly", transcript);

      // derive the verifier's challenge for the next round
      let r_i = transcript.challenge_scalar(b"challenge_nextround");

      r.push(r_i);

      // evaluate the claimed degree-ell polynomial at r_i
      e = poly.evaluate(&r_i);
    }

    Ok((e, r))
  }
}

#[derive(Serialize, Deserialize, Debug)]
pub struct ZKSumcheckInstanceProof<S: SpartanExtensionField> {
  proofs: Vec<DotProductProof<S>>,
}

impl<S: SpartanExtensionField> ZKSumcheckInstanceProof<S> {
  pub fn new(proofs: Vec<DotProductProof<S>>) -> Self {
    ZKSumcheckInstanceProof { proofs }
  }

  pub fn verify(
    &self,
    num_rounds: usize,
    _degree_bound: usize,
    transcript: &mut Transcript,
  ) -> Result<Vec<S>, ProofVerifyError> {
    let mut r: Vec<S> = Vec::new();

    for _i in 0..num_rounds {
      // derive the verifier's challenge for the next round
      let r_i = transcript.challenge_scalar(b"challenge_nextround");

      r.push(r_i);
    }

    Ok(r)
  }
}

impl<S: SpartanExtensionField> SumcheckInstanceProof<S> {
  pub fn prove_cubic<F>(
    claim: &S,
    num_rounds: usize,
    poly_A: &mut DensePolynomial<S>,
    poly_B: &mut DensePolynomial<S>,
    poly_C: &mut DensePolynomial<S>,
    comb_func: F,
    transcript: &mut Transcript,
  ) -> (Self, Vec<S>, Vec<S>)
  where
    F: Fn(&S, &S, &S) -> S,
  {
    let mut e = *claim;
    let mut r: Vec<S> = Vec::new();
    let mut cubic_polys: Vec<CompressedUniPoly<S>> = Vec::new();
    for _j in 0..num_rounds {
      let mut eval_point_0 = S::field_zero();
      let mut eval_point_2 = S::field_zero();
      let mut eval_point_3 = S::field_zero();

      let len = poly_A.len() / 2;
      for i in 0..len {
        // eval 0: bound_func is A(low)
        eval_point_0 = eval_point_0 + comb_func(&poly_A[i], &poly_B[i], &poly_C[i]);

        // eval 2: bound_func is -A(low) + 2*A(high)
        let poly_A_bound_point = poly_A[len + i] + poly_A[len + i] - poly_A[i];
        let poly_B_bound_point = poly_B[len + i] + poly_B[len + i] - poly_B[i];
        let poly_C_bound_point = poly_C[len + i] + poly_C[len + i] - poly_C[i];
        eval_point_2 = eval_point_2
          + comb_func(
            &poly_A_bound_point,
            &poly_B_bound_point,
            &poly_C_bound_point,
          );

        // eval 3: bound_func is -2A(low) + 3A(high); computed incrementally with bound_func applied to eval(2)
        let poly_A_bound_point = poly_A_bound_point + poly_A[len + i] - poly_A[i];
        let poly_B_bound_point = poly_B_bound_point + poly_B[len + i] - poly_B[i];
        let poly_C_bound_point = poly_C_bound_point + poly_C[len + i] - poly_C[i];

        eval_point_3 = eval_point_3
          + comb_func(
            &poly_A_bound_point,
            &poly_B_bound_point,
            &poly_C_bound_point,
          );
      }

      let evals = vec![eval_point_0, e - eval_point_0, eval_point_2, eval_point_3];
      let poly = UniPoly::from_evals(&evals);

      // append the prover's message to the transcript
      poly.append_to_transcript(b"poly", transcript);

      //derive the verifier's challenge for the next round
      let r_j = transcript.challenge_scalar(b"challenge_nextround");
      r.push(r_j);
      // bound all tables to the verifier's challenege
      poly_A.bound_poly_var_top(&r_j);
      poly_B.bound_poly_var_top(&r_j);
      poly_C.bound_poly_var_top(&r_j);
      e = poly.evaluate(&r_j);
      cubic_polys.push(poly.compress());
    }

    (
      SumcheckInstanceProof::new(cubic_polys),
      r,
      vec![poly_A[0], poly_B[0], poly_C[0]],
    )
  }

  pub fn prove_cubic_batched<F>(
    claim: &S,
    num_rounds: usize,
    poly_vec_par: (
      &mut Vec<&mut DensePolynomial<S>>,
      &mut Vec<&mut DensePolynomial<S>>,
      &mut DensePolynomial<S>,
    ),
    poly_vec_seq: (
      &mut Vec<&mut DensePolynomial<S>>,
      &mut Vec<&mut DensePolynomial<S>>,
      &mut Vec<&mut DensePolynomial<S>>,
    ),
    coeffs: &[S],
    comb_func: F,
    transcript: &mut Transcript,
  ) -> (Self, Vec<S>, (Vec<S>, Vec<S>, S), (Vec<S>, Vec<S>, Vec<S>))
  where
    F: Fn(&S, &S, &S) -> S,
  {
    let (poly_A_vec_par, poly_B_vec_par, poly_C_par) = poly_vec_par;
    let (poly_A_vec_seq, poly_B_vec_seq, poly_C_vec_seq) = poly_vec_seq;

    //let (poly_A_vec_seq, poly_B_vec_seq, poly_C_vec_seq) = poly_vec_seq;
    let mut e = *claim;
    let mut r: Vec<S> = Vec::new();
    let mut cubic_polys: Vec<CompressedUniPoly<S>> = Vec::new();

    for _j in 0..num_rounds {
      let mut evals: Vec<(S, S, S)> = Vec::new();

      for (poly_A, poly_B) in poly_A_vec_par.iter().zip(poly_B_vec_par.iter()) {
        let mut eval_point_0 = S::field_zero();
        let mut eval_point_2 = S::field_zero();
        let mut eval_point_3 = S::field_zero();

        let len = poly_A.len() / 2;
        for i in 0..len {
          // eval 0: bound_func is A(low)
          eval_point_0 = eval_point_0 + comb_func(&poly_A[i], &poly_B[i], &poly_C_par[i]);

          // eval 2: bound_func is -A(low) + 2*A(high)
          let poly_A_bound_point = poly_A[len + i] + poly_A[len + i] - poly_A[i];
          let poly_B_bound_point = poly_B[len + i] + poly_B[len + i] - poly_B[i];
          let poly_C_bound_point = poly_C_par[len + i] + poly_C_par[len + i] - poly_C_par[i];
          eval_point_2 = eval_point_2
            + comb_func(
              &poly_A_bound_point,
              &poly_B_bound_point,
              &poly_C_bound_point,
            );

          // eval 3: bound_func is -2A(low) + 3A(high); computed incrementally with bound_func applied to eval(2)
          let poly_A_bound_point = poly_A_bound_point + poly_A[len + i] - poly_A[i];
          let poly_B_bound_point = poly_B_bound_point + poly_B[len + i] - poly_B[i];
          let poly_C_bound_point = poly_C_bound_point + poly_C_par[len + i] - poly_C_par[i];

          eval_point_3 = eval_point_3
            + comb_func(
              &poly_A_bound_point,
              &poly_B_bound_point,
              &poly_C_bound_point,
            );
        }

        evals.push((eval_point_0, eval_point_2, eval_point_3));
      }

      for (poly_A, poly_B, poly_C) in izip!(
        poly_A_vec_seq.iter(),
        poly_B_vec_seq.iter(),
        poly_C_vec_seq.iter()
      ) {
        let mut eval_point_0 = S::field_zero();
        let mut eval_point_2 = S::field_zero();
        let mut eval_point_3 = S::field_zero();
        let len = poly_A.len() / 2;
        for i in 0..len {
          // eval 0: bound_func is A(low)
          eval_point_0 = eval_point_0 + comb_func(&poly_A[i], &poly_B[i], &poly_C[i]);
          // eval 2: bound_func is -A(low) + 2*A(high)
          let poly_A_bound_point = poly_A[len + i] + poly_A[len + i] - poly_A[i];
          let poly_B_bound_point = poly_B[len + i] + poly_B[len + i] - poly_B[i];
          let poly_C_bound_point = poly_C[len + i] + poly_C[len + i] - poly_C[i];
          eval_point_2 = eval_point_2
            + comb_func(
              &poly_A_bound_point,
              &poly_B_bound_point,
              &poly_C_bound_point,
            );
          // eval 3: bound_func is -2A(low) + 3A(high); computed incrementally with bound_func applied to eval(2)
          let poly_A_bound_point = poly_A_bound_point + poly_A[len + i] - poly_A[i];
          let poly_B_bound_point = poly_B_bound_point + poly_B[len + i] - poly_B[i];
          let poly_C_bound_point = poly_C_bound_point + poly_C[len + i] - poly_C[i];
          eval_point_3 = eval_point_3
            + comb_func(
              &poly_A_bound_point,
              &poly_B_bound_point,
              &poly_C_bound_point,
            );
        }
        evals.push((eval_point_0, eval_point_2, eval_point_3));
      }

      let evals_combined_0 = (0..evals.len()).map(|i| evals[i].0 * coeffs[i]).sum();
      let evals_combined_2 = (0..evals.len()).map(|i| evals[i].1 * coeffs[i]).sum();
      let evals_combined_3 = (0..evals.len()).map(|i| evals[i].2 * coeffs[i]).sum();

      let evals = vec![
        evals_combined_0,
        e - evals_combined_0,
        evals_combined_2,
        evals_combined_3,
      ];
      let poly = UniPoly::from_evals(&evals);

      // append the prover's message to the transcript
      poly.append_to_transcript(b"poly", transcript);

      //derive the verifier's challenge for the next round
      let r_j = transcript.challenge_scalar(b"challenge_nextround");
      r.push(r_j);

      // bound all tables to the verifier's challenege
      for (poly_A, poly_B) in poly_A_vec_par.iter_mut().zip(poly_B_vec_par.iter_mut()) {
        poly_A.bound_poly_var_top(&r_j);
        poly_B.bound_poly_var_top(&r_j);
      }
      poly_C_par.bound_poly_var_top(&r_j);

      for (poly_A, poly_B, poly_C) in izip!(
        poly_A_vec_seq.iter_mut(),
        poly_B_vec_seq.iter_mut(),
        poly_C_vec_seq.iter_mut()
      ) {
        poly_A.bound_poly_var_top(&r_j);
        poly_B.bound_poly_var_top(&r_j);
        poly_C.bound_poly_var_top(&r_j);
      }

      e = poly.evaluate(&r_j);
      cubic_polys.push(poly.compress());
    }

    let poly_A_par_final = (0..poly_A_vec_par.len())
      .map(|i| poly_A_vec_par[i][0])
      .collect();
    let poly_B_par_final = (0..poly_B_vec_par.len())
      .map(|i| poly_B_vec_par[i][0])
      .collect();
    let claims_prod = (poly_A_par_final, poly_B_par_final, poly_C_par[0]);

    let poly_A_seq_final = (0..poly_A_vec_seq.len())
      .map(|i| poly_A_vec_seq[i][0])
      .collect();
    let poly_B_seq_final = (0..poly_B_vec_seq.len())
      .map(|i| poly_B_vec_seq[i][0])
      .collect();
    let poly_C_seq_final = (0..poly_C_vec_seq.len())
      .map(|i| poly_C_vec_seq[i][0])
      .collect();
    let claims_dotp = (poly_A_seq_final, poly_B_seq_final, poly_C_seq_final);

    (
      SumcheckInstanceProof::new(cubic_polys),
      r,
      claims_prod,
      claims_dotp,
    )
  }
}

<<<<<<< HEAD
impl<S: SpartanExtensionField> ZKSumcheckInstanceProof<S> {
=======
impl ZKSumcheckInstanceProof {
>>>>>>> 65abd5ef
  pub fn prove_cubic_disjoint_rounds<F>(
    claim: &S,
    blind_claim: &S,
    num_rounds: usize,
    num_rounds_y_max: usize,
    num_rounds_w: usize,
    num_rounds_p: usize,
    single_inst: bool, // indicates whether poly_B only has one instance
    num_witness_secs: usize,
    mut num_inputs: Vec<usize>,
    poly_A: &mut DensePolynomial<S>,
    poly_B: &mut DensePolynomialPqx<S>,
    poly_C: &mut DensePolynomialPqx<S>,
    comb_func: F,
    transcript: &mut Transcript,
    random_tape: &mut RandomTape<S>,
  ) -> (Self, Vec<S>, Vec<S>, S)
  where
    F: Fn(&S, &S, &S) -> S,
  {
    // NOTE: if single_inst, number of instances in poly_B is 1, might not match with instance_len!
    // NOTE: num_proofs must be 1!
    // We perform sumcheck in y -> w -> p order, but all polynomials have parameters (p, w, y)
    // poly_A is the EQ polynomial of size P * W * Y_max
    assert_eq!(num_rounds, num_rounds_y_max + num_rounds_w + num_rounds_p);

    let (blinds_poly, blinds_evals) = (
      random_tape.random_vector(b"blinds_poly", num_rounds),
      random_tape.random_vector(b"blinds_evals", num_rounds),
    );

    let mut claim_per_round = *claim;

    let mut r: Vec<S> = Vec::new();
    let mut proofs: Vec<DotProductProof<S>> = Vec::new();

    let mut inputs_len = num_rounds_y_max.pow2();
    let mut witness_secs_len = num_rounds_w.pow2();
    let mut instance_len: usize = num_rounds_p.pow2();

    for j in 0..num_rounds {
      /* For debugging only */
      /* If the value is not 0, the instance / input is wrong */
      /*
      if j == 0 {
        println!("\nNEW INSTANCE");
        let mut expected = ZERO;
        for p in 0..min(instance_len, num_inputs.len()) {
          let p_inst = if single_inst { 0 } else { p };
          for w in 0..min(witness_secs_len, num_witness_secs) {
            for y_rev in 0..inputs_len {
              let val = poly_A[p] * poly_B.index(p_inst, 0, w, y_rev) * poly_C.index(p, 0, w, y_rev);
              expected += val;
            }
          }
        }
        println!("CLAIM: {:?}", claim_per_round);
        println!("EXPECTED: {:?}", expected);
      }
      */

      // Use mode to decide which variable we are working with
      // Mode = 1 ==> p
      // Mode = 3 ==> w
      // Mode = 4 ==> x (y)
      let mode = if j < num_rounds_y_max {
        MODE_X
      } else if j < num_rounds_y_max + num_rounds_w {
        MODE_W
      } else {
        MODE_P
      };

      if inputs_len > 1 {
        inputs_len /= 2
      } else if witness_secs_len > 1 {
        witness_secs_len /= 2
      } else {
        instance_len /= 2
      };

      let poly = {
        let mut eval_point_0 = S::field_zero();
        let mut eval_point_2 = S::field_zero();
        let mut eval_point_3 = S::field_zero();

        // We are guaranteed initially instance_len < num_inputs.len() < instance_len x 2
        // So min(instance_len, num_proofs.len()) suffices
        for p in 0..min(instance_len, num_inputs.len()) {
          let p_inst = if single_inst { 0 } else { p };
          if mode == MODE_X && num_inputs[p] > 1 {
            num_inputs[p] /= 2;
          }
          for w in 0..min(witness_secs_len, num_witness_secs) {
            for y in 0..num_inputs[p] {
              // evaluate A on p, w, y
              let poly_A_index_p_w_y = poly_A[p];

              // evaluate A on p_high, q_high, x_high
              let poly_A_index_high_p_w_y = match mode {
                MODE_P => poly_A[p + instance_len],
                MODE_W => poly_A[p],
                MODE_X => poly_A[p],
                _ => {
                  panic!(
                    "DensePolynomialPqx bound failed: unrecognized mode {}!",
                    mode
                  );
                }
              };

              // eval 0: bound_func is A(low)
<<<<<<< HEAD
              eval_point_0 = eval_point_0
                + comb_func(
                  &poly_A_index_p_w_y,
                  &poly_B.index(p_inst, 0, w, y),
                  &poly_C.index(p, 0, w, y),
                ); // Az[0, x, x, x, ...]
=======
              eval_point_0 += comb_func(
                &poly_A_index_p_w_y,
                &poly_B.index(p_inst, 0, w, y),
                &poly_C.index(p, 0, w, y),
              ); // Az[0, x, x, x, ...]
>>>>>>> 65abd5ef

              // eval 2: bound_func is -A(low) + 2*A(high)
              let poly_A_bound_point =
                poly_A_index_high_p_w_y + poly_A_index_high_p_w_y - poly_A_index_p_w_y;
              let poly_B_bound_point = poly_B.index_high(p_inst, 0, w, y, mode)
                + poly_B.index_high(p_inst, 0, w, y, mode)
                - poly_B.index(p_inst, 0, w, y); // Az[2, x, x, ...]
              let poly_C_bound_point = poly_C.index_high(p, 0, w, y, mode)
                + poly_C.index_high(p, 0, w, y, mode)
                - poly_C.index(p, 0, w, y);
<<<<<<< HEAD
              eval_point_2 = eval_point_2
                + comb_func(
                  &poly_A_bound_point,
                  &poly_B_bound_point,
                  &poly_C_bound_point,
                );
=======
              eval_point_2 += comb_func(
                &poly_A_bound_point,
                &poly_B_bound_point,
                &poly_C_bound_point,
              );
>>>>>>> 65abd5ef

              // eval 3: bound_func is -2A(low) + 3A(high); computed incrementally with bound_func applied to eval(2)
              let poly_A_bound_point =
                poly_A_bound_point + poly_A_index_high_p_w_y - poly_A_index_p_w_y;
              let poly_B_bound_point = poly_B_bound_point
                + poly_B.index_high(p_inst, 0, w, y, mode)
                - poly_B.index(p_inst, 0, w, y); // Az[3, x, x, ...]
              let poly_C_bound_point =
                poly_C_bound_point + poly_C.index_high(p, 0, w, y, mode) - poly_C.index(p, 0, w, y);
<<<<<<< HEAD
              eval_point_3 = eval_point_3
                + comb_func(
                  &poly_A_bound_point,
                  &poly_B_bound_point,
                  &poly_C_bound_point,
                );
=======
              eval_point_3 += comb_func(
                &poly_A_bound_point,
                &poly_B_bound_point,
                &poly_C_bound_point,
              );
>>>>>>> 65abd5ef
            }
          }
        }

        let evals = vec![
          eval_point_0,
          claim_per_round - eval_point_0,
          eval_point_2,
          eval_point_3,
        ];
        let poly = UniPoly::from_evals(&evals);

        poly
      };

      //derive the verifier's challenge for the next round
      let r_j = transcript.challenge_scalar(b"challenge_nextround");

      // bound all tables to the verifier's challenege
      if mode == MODE_P {
        poly_A.bound_poly_var_top(&r_j);
      }
      if mode != MODE_P || !single_inst {
        poly_B.bound_poly(&r_j, mode);
      }
      poly_C.bound_poly(&r_j, mode);

      // produce a proof of sum-check and of evaluation
      let (proof, claim_next_round) = {
        let eval = poly.evaluate(&r_j);

        // we need to prove the following under homomorphic commitments:
        // (1) poly(0) + poly(1) = claim_per_round
        // (2) poly(r_j) = eval

        // Our technique is to leverage dot product proofs:
        // (1) we can prove: <poly_in_coeffs_form, (2, 1, 1, 1)> = claim_per_round
        // (2) we can prove: <poly_in_coeffs_form, (1, r_j, r^2_j, ..) = eval
        // for efficiency we batch them using random weights

        // produce two weights
        let w: Vec<S> = transcript.challenge_vector(b"combine_two_claims_to_one", 2);

        // compute a weighted sum of the RHS
        let target = w[0] * claim_per_round + w[1] * eval;

        let blind = {
          let blind_sc = if j == 0 {
            blind_claim
          } else {
            &blinds_evals[j - 1]
          };

          let blind_eval = &blinds_evals[j];

          w[0] * *blind_sc + w[1] * *blind_eval
        };

        let a = {
          // the vector to use to decommit for sum-check test
          let a_sc = {
            let mut a = vec![S::field_one(); poly.degree() + 1];
            a[0] = a[0] + S::field_one();
            a
          };

          // the vector to use to decommit for evaluation
          let a_eval = {
            let mut a = vec![S::field_one(); poly.degree() + 1];
            for j in 1..a.len() {
              a[j] = a[j - 1] * r_j;
            }
            a
          };

          // take weighted sum of the two vectors using w
          assert_eq!(a_sc.len(), a_eval.len());
          (0..a_sc.len())
            .map(|i| w[0] * a_sc[i] + w[1] * a_eval[i])
            .collect::<Vec<S>>()
        };

        let proof = DotProductProof::prove(
          transcript,
          random_tape,
          &poly.as_vec(),
          &blinds_poly[j],
          &a,
          &target,
          &blind,
        );

        (proof, eval)
      };

      proofs.push(proof);
      claim_per_round = claim_next_round;
      r.push(r_j);
    }

    (
      ZKSumcheckInstanceProof::new(proofs),
      r,
      vec![
        poly_A[0],
        poly_B.index(0, 0, 0, 0),
        poly_C.index(0, 0, 0, 0),
      ],
      blinds_evals[num_rounds - 1],
    )
  }

  pub fn prove_cubic_with_additive_term_disjoint_rounds<F>(
    claim: &S,
    blind_claim: &S,
    num_rounds: usize,
    num_rounds_x_max: usize,
    num_rounds_q_max: usize,
    num_rounds_p: usize,
    mut num_proofs: Vec<usize>,
    mut num_cons: Vec<usize>,
    poly_Ap: &mut DensePolynomial<S>,
    poly_Aq: &mut DensePolynomial<S>,
    poly_Ax: &mut DensePolynomial<S>,
    poly_B: &mut DensePolynomialPqx<S>,
    poly_C: &mut DensePolynomialPqx<S>,
    poly_D: &mut DensePolynomialPqx<S>,
    comb_func: F,
    transcript: &mut Transcript,
    random_tape: &mut RandomTape<S>,
  ) -> (Self, Vec<S>, Vec<S>, S)
  where
    F: Fn(&S, &S, &S, &S) -> S,
  {
    // Note: num_witness_secs must be 1!
    // We perform sumcheck in x -> q_rev -> p order, but all polynomials have parameters (p, q, x)
    // poly_A is the EQ polynomial of size P * Q_max * X
    // poly_BCD are the AzBzCz polynomials, with size Q_sum * X
    // Thus, we need to separate the rounds into rounds for X, Q_rev, and P
    assert_eq!(
      num_rounds,
      num_rounds_x_max + num_rounds_q_max + num_rounds_p
    );
    assert_eq!(poly_B.num_witness_secs, 1);
    assert_eq!(poly_C.num_witness_secs, 1);
    assert_eq!(poly_D.num_witness_secs, 1);

    let (blinds_poly, blinds_evals) = (
      random_tape.random_vector(b"blinds_poly", num_rounds),
      random_tape.random_vector(b"blinds_evals", num_rounds),
    );

    let mut claim_per_round = *claim;

    let mut r: Vec<S> = Vec::new();
    let mut proofs: Vec<DotProductProof<S>> = Vec::new();

    let mut cons_len = num_rounds_x_max.pow2();
    let mut proof_len = num_rounds_q_max.pow2();
    let mut instance_len: usize = num_rounds_p.pow2();

    for j in 0..num_rounds {
      /* For debugging only */
      /* If the value is not 0, the instance / input is wrong */
      /*
      if j == 0 {
        println!("\nNEW INSTANCE");
        let mut expected = ZERO;
        for p in 0..min(instance_len, num_proofs.len()) {
          let step_q = proof_len / num_proofs[p];
          let step_x = cons_len / num_cons[p];
          for q_rev in 0..num_proofs[p] {
            for x_rev in 0..num_cons[p] {
              let val = poly_Ap[p] * poly_Aq[q_rev * step_q] * poly_Ax[x_rev * step_x] * (poly_B.index(p, q_rev, 0, x_rev) * poly_C.index(p, q_rev, 0, x_rev) - poly_D.index(p, q_rev, 0, x_rev));
              let q = rev_bits(q_rev * step_q, proof_len);
              let x = rev_bits(x_rev * step_x, cons_len);
              if val != ZERO { println!("p: {}, q: {}, x: {}, val: {:?}", p, q, x, val); }
              expected += val;
            }
          }
        }
        println!("CLAIM: {:?}", claim_per_round);
        println!("EXPECTED: {:?}", expected);
      }
      */

      // Use mode to decide which variable we are working with
      // Mode = 1 ==> p
      // Mode = 2 ==> q
      // Mode = 4 ==> x
      let mode = if j < num_rounds_x_max {
        MODE_X
      } else if j < num_rounds_x_max + num_rounds_q_max {
        MODE_Q
      } else {
        MODE_P
      };

      if cons_len > 1 {
        cons_len /= 2
      } else if proof_len > 1 {
        proof_len /= 2
      } else {
        instance_len /= 2
      };

      let poly = {
        let mut eval_point_0 = S::field_zero();
        let mut eval_point_2 = S::field_zero();
        let mut eval_point_3 = S::field_zero();

        // We are guaranteed initially instance_len < num_proofs.len() < instance_len x 2
        // So min(instance_len, num_proofs.len()) suffices
        for p in 0..min(instance_len, num_proofs.len()) {
          if mode == MODE_X && num_cons[p] > 1 {
            num_cons[p] /= 2;
          }
          // If q > num_proofs[p], the polynomials always evaluate to 0
          if mode == MODE_Q && num_proofs[p] > 1 {
            num_proofs[p] /= 2;
          }
          for q in 0..num_proofs[p] {
            let step_q = proof_len / num_proofs[p];
            let step_x = cons_len / num_cons[p];
            for x in 0..num_cons[p] {
              // evaluate Ap, Aq, Ax on p, q, x
              let poly_A_index_p_q_x = poly_Ap[p] * poly_Aq[q * step_q] * poly_Ax[x * step_x];

              // evaluate Ap, Aq, Ax on p_high, q_high, x_high
              let poly_A_index_high_p_q_x = match mode {
                MODE_P => poly_Ap[p + instance_len] * poly_Aq[q * step_q] * poly_Ax[x * step_x],
                MODE_Q => poly_Ap[p] * poly_Aq[q * step_q + proof_len] * poly_Ax[x * step_x],
                MODE_X => poly_Ap[p] * poly_Aq[q * step_q] * poly_Ax[x * step_x + cons_len],
                _ => {
                  panic!(
                    "DensePolynomialPqx bound failed: unrecognized mode {}!",
                    mode
                  );
                }
              };

              // eval 0: bound_func is A(low)
<<<<<<< HEAD
              eval_point_0 = eval_point_0
                + comb_func(
                  &poly_A_index_p_q_x,
                  &poly_B.index(p, q, 0, x),
                  &poly_C.index(p, q, 0, x),
                  &poly_D.index(p, q, 0, x),
                ); // Az[0, x, x, x, ...]
=======
              eval_point_0 += comb_func(
                &poly_A_index_p_q_x,
                &poly_B.index(p, q, 0, x),
                &poly_C.index(p, q, 0, x),
                &poly_D.index(p, q, 0, x),
              ); // Az[0, x, x, x, ...]
>>>>>>> 65abd5ef

              // eval 2: bound_func is -A(low) + 2*A(high)
              let poly_A_bound_point =
                poly_A_index_high_p_q_x + poly_A_index_high_p_q_x - poly_A_index_p_q_x;
              let poly_B_bound_point = poly_B.index_high(p, q, 0, x, mode)
                + poly_B.index_high(p, q, 0, x, mode)
                - poly_B.index(p, q, 0, x); // Az[2, x, x, ...]
              let poly_C_bound_point = poly_C.index_high(p, q, 0, x, mode)
                + poly_C.index_high(p, q, 0, x, mode)
                - poly_C.index(p, q, 0, x);
              let poly_D_bound_point = poly_D.index_high(p, q, 0, x, mode)
                + poly_D.index_high(p, q, 0, x, mode)
                - poly_D.index(p, q, 0, x);
<<<<<<< HEAD
              eval_point_2 = eval_point_2
                + comb_func(
                  &poly_A_bound_point,
                  &poly_B_bound_point,
                  &poly_C_bound_point,
                  &poly_D_bound_point,
                );
=======
              eval_point_2 += comb_func(
                &poly_A_bound_point,
                &poly_B_bound_point,
                &poly_C_bound_point,
                &poly_D_bound_point,
              );
>>>>>>> 65abd5ef

              // eval 3: bound_func is -2A(low) + 3A(high); computed incrementally with bound_func applied to eval(2)
              let poly_A_bound_point =
                poly_A_bound_point + poly_A_index_high_p_q_x - poly_A_index_p_q_x;
              let poly_B_bound_point =
                poly_B_bound_point + poly_B.index_high(p, q, 0, x, mode) - poly_B.index(p, q, 0, x); // Az[3, x, x, ...]
              let poly_C_bound_point =
                poly_C_bound_point + poly_C.index_high(p, q, 0, x, mode) - poly_C.index(p, q, 0, x);
              let poly_D_bound_point =
                poly_D_bound_point + poly_D.index_high(p, q, 0, x, mode) - poly_D.index(p, q, 0, x);
<<<<<<< HEAD
              eval_point_3 = eval_point_3
                + comb_func(
                  &poly_A_bound_point,
                  &poly_B_bound_point,
                  &poly_C_bound_point,
                  &poly_D_bound_point,
                );
=======
              eval_point_3 += comb_func(
                &poly_A_bound_point,
                &poly_B_bound_point,
                &poly_C_bound_point,
                &poly_D_bound_point,
              );
>>>>>>> 65abd5ef
            }
          }
        }

        let evals = vec![
          eval_point_0,
          claim_per_round - eval_point_0,
          eval_point_2,
          eval_point_3,
        ];
        let poly = UniPoly::from_evals(&evals);
        poly
      };

      //derive the verifier's challenge for the next round
      let r_j = transcript.challenge_scalar(b"challenge_nextround");

      // bound all tables to the verifier's challenege
      if mode == 1 {
        poly_Ap.bound_poly_var_top(&r_j);
      } else if mode == 2 {
        poly_Aq.bound_poly_var_top(&r_j);
      } else {
        poly_Ax.bound_poly_var_top(&r_j);
      }
      poly_B.bound_poly(&r_j, mode);
      poly_C.bound_poly(&r_j, mode);
      poly_D.bound_poly(&r_j, mode);

      let (proof, claim_next_round) = {
        let eval = poly.evaluate(&r_j);

        // we need to prove the following under homomorphic commitments:
        // (1) poly(0) + poly(1) = claim_per_round
        // (2) poly(r_j) = eval

        // Our technique is to leverage dot product proofs:
        // (1) we can prove: <poly_in_coeffs_form, (2, 1, 1, 1)> = claim_per_round
        // (2) we can prove: <poly_in_coeffs_form, (1, r_j, r^2_j, ..) = eval
        // for efficiency we batch them using random weights

        // produce two weights
        let w: Vec<S> = transcript.challenge_vector(b"combine_two_claims_to_one", 2);

        // compute a weighted sum of the RHS
        let target = w[0] * claim_per_round + w[1] * eval;

        let blind = {
          let blind_sc = if j == 0 {
            blind_claim
          } else {
            &blinds_evals[j - 1]
          };

          let blind_eval = &blinds_evals[j];

          w[0] * *blind_sc + w[1] * *blind_eval
        };

        let a = {
          // the vector to use to decommit for sum-check test
          let a_sc = {
            let mut a = vec![S::field_one(); poly.degree() + 1];
            a[0] = a[0] + S::field_one();
            a
          };

          // the vector to use to decommit for evaluation
          let a_eval = {
            let mut a = vec![S::field_one(); poly.degree() + 1];
            for j in 1..a.len() {
              a[j] = a[j - 1] * r_j;
            }
            a
          };

          // take weighted sum of the two vectors using w
          assert_eq!(a_sc.len(), a_eval.len());
          (0..a_sc.len())
            .map(|i| w[0] * a_sc[i] + w[1] * a_eval[i])
            .collect::<Vec<S>>()
        };

        let proof = DotProductProof::prove(
          transcript,
          random_tape,
          &poly.as_vec(),
          &blinds_poly[j],
          &a,
          &target,
          &blind,
        );

        (proof, eval)
      };

      proofs.push(proof);
      claim_per_round = claim_next_round;
      r.push(r_j);
    }

    (
      ZKSumcheckInstanceProof::new(proofs),
      r,
      vec![
        poly_Ap[0] * poly_Aq[0] * poly_Ax[0],
        poly_B.index(0, 0, 0, 0),
        poly_C.index(0, 0, 0, 0),
        poly_D.index(0, 0, 0, 0),
      ],
      blinds_evals[num_rounds - 1],
    )
  }
}<|MERGE_RESOLUTION|>--- conflicted
+++ resolved
@@ -10,13 +10,10 @@
 use super::random::RandomTape;
 use super::transcript::{AppendToTranscript, ProofTranscript};
 use super::unipoly::{CompressedUniPoly, UniPoly};
-<<<<<<< HEAD
-=======
-use core::iter;
->>>>>>> 65abd5ef
 use itertools::izip;
 use merlin::Transcript;
 use serde::{Deserialize, Serialize};
+use std::cmp::min;
 use std::cmp::min;
 
 const MODE_P: usize = 1;
@@ -346,11 +343,7 @@
   }
 }
 
-<<<<<<< HEAD
 impl<S: SpartanExtensionField> ZKSumcheckInstanceProof<S> {
-=======
-impl ZKSumcheckInstanceProof {
->>>>>>> 65abd5ef
   pub fn prove_cubic_disjoint_rounds<F>(
     claim: &S,
     blind_claim: &S,
@@ -463,20 +456,12 @@
               };
 
               // eval 0: bound_func is A(low)
-<<<<<<< HEAD
               eval_point_0 = eval_point_0
                 + comb_func(
                   &poly_A_index_p_w_y,
                   &poly_B.index(p_inst, 0, w, y),
                   &poly_C.index(p, 0, w, y),
                 ); // Az[0, x, x, x, ...]
-=======
-              eval_point_0 += comb_func(
-                &poly_A_index_p_w_y,
-                &poly_B.index(p_inst, 0, w, y),
-                &poly_C.index(p, 0, w, y),
-              ); // Az[0, x, x, x, ...]
->>>>>>> 65abd5ef
 
               // eval 2: bound_func is -A(low) + 2*A(high)
               let poly_A_bound_point =
@@ -487,20 +472,12 @@
               let poly_C_bound_point = poly_C.index_high(p, 0, w, y, mode)
                 + poly_C.index_high(p, 0, w, y, mode)
                 - poly_C.index(p, 0, w, y);
-<<<<<<< HEAD
               eval_point_2 = eval_point_2
                 + comb_func(
                   &poly_A_bound_point,
                   &poly_B_bound_point,
                   &poly_C_bound_point,
                 );
-=======
-              eval_point_2 += comb_func(
-                &poly_A_bound_point,
-                &poly_B_bound_point,
-                &poly_C_bound_point,
-              );
->>>>>>> 65abd5ef
 
               // eval 3: bound_func is -2A(low) + 3A(high); computed incrementally with bound_func applied to eval(2)
               let poly_A_bound_point =
@@ -510,20 +487,12 @@
                 - poly_B.index(p_inst, 0, w, y); // Az[3, x, x, ...]
               let poly_C_bound_point =
                 poly_C_bound_point + poly_C.index_high(p, 0, w, y, mode) - poly_C.index(p, 0, w, y);
-<<<<<<< HEAD
               eval_point_3 = eval_point_3
                 + comb_func(
                   &poly_A_bound_point,
                   &poly_B_bound_point,
                   &poly_C_bound_point,
                 );
-=======
-              eval_point_3 += comb_func(
-                &poly_A_bound_point,
-                &poly_B_bound_point,
-                &poly_C_bound_point,
-              );
->>>>>>> 65abd5ef
             }
           }
         }
@@ -766,7 +735,6 @@
               };
 
               // eval 0: bound_func is A(low)
-<<<<<<< HEAD
               eval_point_0 = eval_point_0
                 + comb_func(
                   &poly_A_index_p_q_x,
@@ -774,14 +742,6 @@
                   &poly_C.index(p, q, 0, x),
                   &poly_D.index(p, q, 0, x),
                 ); // Az[0, x, x, x, ...]
-=======
-              eval_point_0 += comb_func(
-                &poly_A_index_p_q_x,
-                &poly_B.index(p, q, 0, x),
-                &poly_C.index(p, q, 0, x),
-                &poly_D.index(p, q, 0, x),
-              ); // Az[0, x, x, x, ...]
->>>>>>> 65abd5ef
 
               // eval 2: bound_func is -A(low) + 2*A(high)
               let poly_A_bound_point =
@@ -795,7 +755,6 @@
               let poly_D_bound_point = poly_D.index_high(p, q, 0, x, mode)
                 + poly_D.index_high(p, q, 0, x, mode)
                 - poly_D.index(p, q, 0, x);
-<<<<<<< HEAD
               eval_point_2 = eval_point_2
                 + comb_func(
                   &poly_A_bound_point,
@@ -803,14 +762,6 @@
                   &poly_C_bound_point,
                   &poly_D_bound_point,
                 );
-=======
-              eval_point_2 += comb_func(
-                &poly_A_bound_point,
-                &poly_B_bound_point,
-                &poly_C_bound_point,
-                &poly_D_bound_point,
-              );
->>>>>>> 65abd5ef
 
               // eval 3: bound_func is -2A(low) + 3A(high); computed incrementally with bound_func applied to eval(2)
               let poly_A_bound_point =
@@ -821,7 +772,6 @@
                 poly_C_bound_point + poly_C.index_high(p, q, 0, x, mode) - poly_C.index(p, q, 0, x);
               let poly_D_bound_point =
                 poly_D_bound_point + poly_D.index_high(p, q, 0, x, mode) - poly_D.index(p, q, 0, x);
-<<<<<<< HEAD
               eval_point_3 = eval_point_3
                 + comb_func(
                   &poly_A_bound_point,
@@ -829,14 +779,6 @@
                   &poly_C_bound_point,
                   &poly_D_bound_point,
                 );
-=======
-              eval_point_3 += comb_func(
-                &poly_A_bound_point,
-                &poly_B_bound_point,
-                &poly_C_bound_point,
-                &poly_D_bound_point,
-              );
->>>>>>> 65abd5ef
             }
           }
         }
