// TODO: Might want to simplify Liveness Analysis & PMR now that scope changes are handled in optimization

const PRINT_PROOF: bool = false;
const INLINE_SPARTAN_PROOF: bool = false;
const TOTAL_NUM_VARS_BOUND: usize = 100000000;

use circ::front::zsharp::{self, ZSharpFE};
use circ::front::{FrontEnd, Mode};
use circ::ir::opt::{opt, Opt};
<<<<<<< HEAD
use core::cmp::min;
use rug::Integer;
/*
use circ::target::r1cs::bellman::parse_instance;
*/
=======
>>>>>>> 5c40ddcb
use circ::target::r1cs::opt::reduce_linearities;
use circ::target::r1cs::trans::to_r1cs;
use circ::target::r1cs::wit_comp::StagedWitCompEvaluator;
use circ::target::r1cs::ProverData;
use circ::target::r1cs::{Lc, R1cs, VarType};
<<<<<<< HEAD
=======
use core::cmp::min;
use rug::Integer;
>>>>>>> 5c40ddcb

use std::fs::File;
use std::io::{BufRead, BufReader, Write};

use circ::cfg::{
    cfg,
    clap::{self, Parser, ValueEnum},
    CircOpt,
};
use core::cmp::Ordering;
use std::path::PathBuf;

use libspartan::{
<<<<<<< HEAD
    instance::Instance, Assignment, InputsAssignment, MemsAssignment, VarsAssignment, SNARK,
=======
    instance::Instance, Assignment, InputsAssignment, MemsAssignment, SNARKGens, VarsAssignment,
    SNARK,
>>>>>>> 5c40ddcb
};
use merlin::Transcript;
use serde::{Deserialize, Serialize};
use std::time::*;

// How many reserved variables (EXCLUDING V) are in front of the actual input / output?
// %BN, %RET, %TS, %AS, %SP, %BP
const NUM_RESERVED_VARS: usize = 6;
// Which index in the output (INCLUDING V) denotes %RET?
const OUTPUT_OFFSET: usize = 2;
// What is the maximum width (# of bits) of %TS?
const MAX_TS_WIDTH: usize = 20;

const VARS_PER_ST_ACCESS: usize = 2;
const VARS_PER_VM_ACCESS: usize = 4;

#[derive(Debug, Parser)]
#[command(name = "zxc", about = "CirC: the circuit compiler")]
struct Options {
    /// Input file
    #[arg(name = "PATH")]
    path: PathBuf,

    #[arg(short = 'L')]
    /// skip linearity reduction entirely
    skip_linred: bool,

    #[command(flatten)]
    /// CirC options
    circ: CircOpt,

    #[arg(long, default_value = "count")]
    action: ProofAction,

    #[arg(short = 'q')]
    /// quiet mode: don't print R1CS at the end
    quiet: bool,

    #[arg(long = "no_opt")]
    /// skip all block-level optimizations
    no_opt: bool,
}

#[derive(PartialEq, Eq, Debug, Clone, ValueEnum)]
enum ProofAction {
    Count,
    Setup,
    Prove,
    Verify,
}

#[derive(PartialEq, Debug, Clone, ValueEnum)]
enum ProofOption {
    Count,
    Prove,
}

struct SparseMatEntry {
    args_a: Vec<(usize, [u8; 32])>,
    args_b: Vec<(usize, [u8; 32])>,
    args_c: Vec<(usize, [u8; 32])>,
}

// When adding the validity check, what does the sparse format look like?
fn get_sparse_cons_with_v_check(
    c: &(Lc, Lc, Lc),
    v_cnst: usize,
    io_relabel: impl FnOnce(usize) -> Option<usize> + std::marker::Copy,
    witness_relabel: impl FnOnce(usize) -> usize + std::marker::Copy,
) -> Option<SparseMatEntry> {
    // Extract all entries from A, B, C
    let (args_a, args_b, args_c) = {
        let mut args_a = Vec::new();
        let mut args_b = Vec::new();
        let mut args_c = Vec::new();
        if !c.0.constant_is_zero() {
            args_a.push((v_cnst, c.0.constant.i()));
        }
        for (var, coeff) in c.0.monomials.iter() {
            match var.ty() {
                VarType::Inst => args_a.push((io_relabel(var.number())?, coeff.i())),
                VarType::FinalWit => args_a.push((witness_relabel(var.number()), coeff.i())),
                _ => panic!("Unsupported variable type!"),
            }
        }
        if !c.1.constant_is_zero() {
            args_b.push((v_cnst, c.1.constant.i()));
        }
        for (var, coeff) in c.1.monomials.iter() {
            match var.ty() {
                VarType::Inst => args_b.push((io_relabel(var.number())?, coeff.i())),
                VarType::FinalWit => args_b.push((witness_relabel(var.number()), coeff.i())),
                _ => panic!("Unsupported variable type!"),
            }
        }
        if !c.2.constant_is_zero() {
            args_c.push((v_cnst, c.2.constant.i()));
        }
        for (var, coeff) in c.2.monomials.iter() {
            match var.ty() {
                VarType::Inst => args_c.push((io_relabel(var.number())?, coeff.i())),
                VarType::FinalWit => args_c.push((witness_relabel(var.number()), coeff.i())),
                _ => panic!("Unsupported variable type!"),
            }
        }
        (args_a, args_b, args_c)
    };
    let args_a = args_a
        .into_iter()
        .map(|(x, y)| (x, integer_to_bytes(y)))
        .collect();
    let args_b = args_b
        .into_iter()
        .map(|(x, y)| (x, integer_to_bytes(y)))
        .collect();
    let args_c = args_c
        .into_iter()
        .map(|(x, y)| (x, integer_to_bytes(y)))
        .collect();
    return Some(SparseMatEntry {
        args_a,
        args_b,
        args_c,
    });
}

// Convert an integer into a little-endian byte array
fn integer_to_bytes(mut raw: Integer) -> [u8; 32] {
    let mut res = [0; 32];
    let width = Integer::from(256);
    let field = Integer::from_str_radix(
        "7237005577332262213973186563042994240857116359379907606001950938285454250989",
        10,
    )
    .unwrap();
    // Cast negative number to the other side of the field
    if raw < 0 {
        raw += field;
    }
    let mut i = 0;
    while raw != 0 {
        if i >= 32 {
            panic!(
                "Failed to convert integer to byte array: integer is too large! Remainder is: {:?}",
                raw
            )
        }
        res[i] = (raw.clone() % width.clone()).to_u8().unwrap();
        raw /= width.clone();
        i += 1;
    }
    res
}

// Convert a little-endian byte array to integer
fn bytes_to_integer(bytes: &[u8; 32]) -> Integer {
    let mut i = Integer::from(0);
    let mut factor = Integer::from(1);
    for b in bytes {
        i += Integer::from(*b as usize) * factor.clone();
        factor *= 256;
    }
    i
}

fn write_bytes(mut f: &File, bytes: &[u8; 32]) -> std::io::Result<()> {
    // Disregard the trailing zeros
    let mut size = 32;
    while size > 0 && bytes[size - 1] == 0 {
        size -= 1;
    }
    for i in 0..size {
        write!(&mut f, "{} ", bytes[i])?;
    }
    writeln!(&mut f, "")?;

    Ok(())
}

// --
// Structures to match Spartan
// --
#[derive(Serialize, Deserialize)]
struct CompileTimeKnowledge {
    block_num_instances: usize,
    num_vars: usize,
    num_inputs_unpadded: usize,
    num_vars_per_block: Vec<usize>,
    block_num_phy_ops: Vec<usize>,
    block_num_vir_ops: Vec<usize>,
    max_ts_width: usize,

    args: Vec<
        Vec<(
            Vec<(usize, [u8; 32])>,
            Vec<(usize, [u8; 32])>,
            Vec<(usize, [u8; 32])>,
        )>,
    >,

    input_liveness: Vec<bool>,
    func_input_width: usize,
    input_offset: usize,
    input_block_num: usize,
    output_offset: usize,
    output_block_num: usize,
}

impl CompileTimeKnowledge {
    fn serialize_to_file(&self, benchmark_name: String) -> std::io::Result<()> {
        let file_name = format!("../zok_tests/constraints/{}_bin.ctk", benchmark_name);
        let mut f = File::create(file_name)?;
        let content = bincode::serialize(&self).unwrap();
        f.write(&content)?;
        Ok(())
    }

    fn write_to_file(&self, benchmark_name: String) -> std::io::Result<()> {
        let file_name = format!("../zok_tests/constraints/{}.ctk", benchmark_name);
        let mut f = File::create(file_name)?;
        writeln!(&mut f, "Num Blocks: {}", self.block_num_instances)?;
        writeln!(&mut f, "Max Num Vars: {}", self.num_vars)?;
        writeln!(&mut f, "Num Inputs: {}", self.num_inputs_unpadded)?;
        write!(&mut f, "{:>11}: ", "Block")?;
        for i in 0..self.block_num_instances {
            write!(&mut f, "{:>6}", i)?;
        }
        writeln!(&mut f, "")?;
        write!(&mut f, "{:>11}: ", "Num Vars")?;
        for i in &self.num_vars_per_block {
            write!(&mut f, "{:>6}", i)?;
        }
        writeln!(&mut f, "")?;
        write!(&mut f, "{:>11}: ", "Num Phy Ops")?;
        for i in &self.block_num_phy_ops {
            write!(&mut f, "{:>6}", i)?;
        }
        writeln!(&mut f, "")?;
        write!(&mut f, "{:>11}: ", "Num Vir Ops")?;
        for i in &self.block_num_vir_ops {
            write!(&mut f, "{:>6}", i)?;
        }
        writeln!(&mut f, "")?;
        writeln!(&mut f, "Max TS Width: {}", self.max_ts_width)?;

        // Instances
        let mut counter = 0;
        for inst in &self.args {
            writeln!(
                &mut f,
                "--\nINST {}, {} x {}",
                counter,
                inst.len(),
                self.num_vars_per_block[counter]
            )?;
            for cons in inst {
                write!(&mut f, "  A ")?;
                let mut pad = false;
                for (var, val) in &cons.0 {
                    if !pad {
                        write!(&mut f, "{} ", var)?;
                    } else {
                        write!(&mut f, "    {} ", var)?;
                    }
                    writeln!(&mut f, "{}", bytes_to_integer(&val))?;
                    pad = true;
                }
                if !pad {
                    writeln!(&mut f, "")?;
                }
                write!(&mut f, "  B ")?;
                let mut pad = false;
                for (var, val) in &cons.1 {
                    if !pad {
                        write!(&mut f, "{} ", var)?;
                    } else {
                        write!(&mut f, "    {} ", var)?;
                    }
                    writeln!(&mut f, "{}", bytes_to_integer(&val))?;
                    pad = true;
                }
                if !pad {
                    writeln!(&mut f, "")?;
                }
                write!(&mut f, "  C ")?;
                let mut pad = false;
                for (var, val) in &cons.2 {
                    if !pad {
                        write!(&mut f, "{} ", var)?;
                    } else {
                        write!(&mut f, "    {} ", var)?;
                    }
                    writeln!(&mut f, "{}", bytes_to_integer(&val))?;
                    pad = true;
                }
                if !pad {
                    writeln!(&mut f, "")?;
                }
                writeln!(&mut f, "")?;
            }
            counter += 1;
        }
        writeln!(&mut f, "INST_END")?;
        writeln!(&mut f, "")?;

        write!(&mut f, "Input Liveness: ")?;
        for b in &self.input_liveness {
            write!(&mut f, "{} ", if *b { 1 } else { 0 })?;
        }
        writeln!(&mut f, "")?;
        writeln!(&mut f, "Prog Input Width: {}", self.func_input_width)?;
        writeln!(&mut f, "Input Offset: {}", self.input_offset)?;
        writeln!(&mut f, "Input Block Num: {}", self.input_block_num)?;
        writeln!(&mut f, "Output Offset: {}", self.output_offset)?;
        writeln!(&mut f, "Output Block Num: {}", self.output_block_num)?;
        Ok(())
    }
}

#[derive(Serialize, Deserialize)]
struct RunTimeKnowledge {
    block_max_num_proofs: usize,
    block_num_proofs: Vec<usize>,
    consis_num_proofs: usize,
    total_num_init_phy_mem_accesses: usize,
    total_num_init_vir_mem_accesses: usize,
    total_num_phy_mem_accesses: usize,
    total_num_vir_mem_accesses: usize,

    block_vars_matrix: Vec<Vec<VarsAssignment>>,
    exec_inputs: Vec<InputsAssignment>,
    // Initial memory state, in (addr, val, ls = STORE, ts = 0) pair, sorted by appearance in program input (the same as address order)
    init_phy_mems_list: Vec<MemsAssignment>,
    init_vir_mems_list: Vec<MemsAssignment>,
    addr_phy_mems_list: Vec<MemsAssignment>,
    addr_vir_mems_list: Vec<MemsAssignment>,
    addr_ts_bits_list: Vec<MemsAssignment>,

    input: Vec<[u8; 32]>,
    input_stack: Vec<[u8; 32]>,
    input_mem: Vec<[u8; 32]>,
    output: [u8; 32],
    output_exec_num: usize,
}

impl RunTimeKnowledge {
    fn serialize_to_file(&self, benchmark_name: String) -> std::io::Result<()> {
        let file_name = format!("../zok_tests/inputs/{}_bin.rtk", benchmark_name);
        let mut f = File::create(file_name)?;
        let content = bincode::serialize(&self).unwrap();
        f.write(&content)?;
        Ok(())
    }

    fn write_to_file(&self, benchmark_name: String) -> std::io::Result<()> {
        let file_name = format!("../zok_tests/inputs/{}.rtk", benchmark_name);
        let mut f = File::create(file_name)?;
        writeln!(
            &mut f,
            "Block Max Num Proofs: {}",
            self.block_max_num_proofs
        )?;
        write!(&mut f, "{:>11}: ", "Block")?;
        for i in 0..self.block_num_proofs.len() {
            write!(&mut f, "{:>6}", i)?;
        }
        writeln!(&mut f, "")?;
        writeln!(&mut f, "{:>11}: ", "Num Proofs")?;
        for i in &self.block_num_proofs {
            write!(&mut f, "{:>6}", i)?;
        }
        writeln!(&mut f, "")?;
        writeln!(&mut f, "Total Num Proofs: {}", self.consis_num_proofs)?;
        writeln!(
            &mut f,
            "Total Num Init Phy Mem Acc: {}",
            self.total_num_init_phy_mem_accesses
        )?;
        writeln!(
            &mut f,
            "Total Num Init Vir Mem Acc: {}",
            self.total_num_init_vir_mem_accesses
        )?;
        writeln!(
            &mut f,
            "Total Num Phy Mem Acc: {}",
            self.total_num_phy_mem_accesses
        )?;
        writeln!(
            &mut f,
            "Total Num Vir Mem Acc: {}",
            self.total_num_vir_mem_accesses
        )?;

        writeln!(&mut f, "BLOCK_VARS")?;
        let mut block_counter = 0;
        for block in &self.block_vars_matrix {
            writeln!(&mut f, "BLOCK {}", block_counter)?;
            let mut exec_counter = 0;
            for exec in block {
                writeln!(&mut f, "EXEC {}", exec_counter)?;
                for assg in &exec.assignment {
                    write!(&mut f, "{} ", bytes_to_integer(&assg.to_bytes()))?;
                }
                writeln!(&mut f, "")?;
                exec_counter += 1;
            }
            block_counter += 1;
        }
        writeln!(&mut f, "EXEC_INPUTS")?;
        let mut exec_counter = 0;
        for exec in &self.exec_inputs {
            writeln!(&mut f, "EXEC {}", exec_counter)?;
            for assg in &exec.assignment {
                write!(&mut f, "{} ", bytes_to_integer(&assg.to_bytes()))?;
            }
            writeln!(&mut f, "")?;
            exec_counter += 1;
        }
        writeln!(&mut f, "INIT_PHY_MEMS")?;
        let mut addr_counter = 0;
        for addr in &self.init_phy_mems_list {
            writeln!(&mut f, "ACCESS {}", addr_counter)?;
            for assg in &addr.assignment {
                write!(&mut f, "{} ", bytes_to_integer(&assg.to_bytes()))?;
            }
            writeln!(&mut f, "")?;
            addr_counter += 1;
        }
        writeln!(&mut f, "INIT_VIR_MEMS")?;
        let mut addr_counter = 0;
        for addr in &self.init_vir_mems_list {
            writeln!(&mut f, "ACCESS {}", addr_counter)?;
            for assg in &addr.assignment {
                write!(&mut f, "{} ", bytes_to_integer(&assg.to_bytes()))?;
            }
            writeln!(&mut f, "")?;
            addr_counter += 1;
        }
        writeln!(&mut f, "ADDR_PHY_MEMS")?;
        let mut addr_counter = 0;
        for addr in &self.addr_phy_mems_list {
            writeln!(&mut f, "ACCESS {}", addr_counter)?;
            for assg in &addr.assignment {
                write!(&mut f, "{} ", bytes_to_integer(&assg.to_bytes()))?;
            }
            writeln!(&mut f, "")?;
            addr_counter += 1;
        }
        writeln!(&mut f, "ADDR_VIR_MEMS")?;
        let mut addr_counter = 0;
        for addr in &self.addr_vir_mems_list {
            writeln!(&mut f, "ACCESS {}", addr_counter)?;
            for assg in &addr.assignment {
                write!(&mut f, "{} ", bytes_to_integer(&assg.to_bytes()))?;
            }
            writeln!(&mut f, "")?;
            addr_counter += 1;
        }
        writeln!(&mut f, "ADDR_VM_BITS")?;
        let mut addr_counter = 0;
        for addr in &self.addr_ts_bits_list {
            writeln!(&mut f, "ACCESS {}", addr_counter)?;
            for assg in &addr.assignment {
                write!(&mut f, "{} ", bytes_to_integer(&assg.to_bytes()))?;
            }
            writeln!(&mut f, "")?;
            addr_counter += 1;
        }
        write!(&mut f, "Inputs: ")?;
        for assg in &self.input {
            write!(&mut f, "{} ", bytes_to_integer(&assg))?;
        }
        writeln!(&mut f, "")?;
        write!(&mut f, "Input Mems: ")?;
        for assg in &self.input_mem {
            write!(&mut f, "{} ", bytes_to_integer(&assg))?;
        }
        writeln!(&mut f, "")?;
        write!(&mut f, "Outputs: ")?;
        for assg in &[self.output] {
            write!(&mut f, "{} ", bytes_to_integer(&assg))?;
        }
        writeln!(&mut f, "")?;
        writeln!(&mut f, "Output Exec Num: {}", self.output_exec_num)?;
        Ok(())
    }
}

// Sort block_num_proofs and record where each entry is
struct InstanceSortHelper {
    num_exec: usize,
    index: usize,
}
impl InstanceSortHelper {
    fn new(num_exec: usize, index: usize) -> InstanceSortHelper {
        InstanceSortHelper { num_exec, index }
    }
}
// Ordering of InstanceSortHelper solely by num_exec
impl Ord for InstanceSortHelper {
    fn cmp(&self, other: &Self) -> Ordering {
        self.num_exec.cmp(&other.num_exec)
    }
}
impl PartialOrd for InstanceSortHelper {
    fn partial_cmp(&self, other: &Self) -> Option<Ordering> {
        Some(self.cmp(other))
    }
}
impl PartialEq for InstanceSortHelper {
    fn eq(&self, other: &Self) -> bool {
        self.num_exec == other.num_exec
    }
}
impl Eq for InstanceSortHelper {}

// --
// Generate constraints and others
// --
fn get_compile_time_knowledge<const VERBOSE: bool>(
    path: PathBuf,
    options: &Options,
) -> (
    CompileTimeKnowledge,
    Vec<usize>,
    Vec<usize>,
    Vec<ProverData>,
) {
    println!("Generating Compiler Time Data...");

    let (
        cs,
        func_input_width,
        num_inputs_unpadded,
        live_io_list,
        block_num_mem_accesses,
        live_vm_list,
        input_liveness,
    ) = {
        let inputs = zsharp::Inputs {
            file: path.clone(),
            mode: Mode::Proof,
            no_opt: options.no_opt,
        };
        ZSharpFE::gen(inputs)
    };

    println!("Optimizing IR... ");
    let cs = opt(
        cs,
        vec![
            Opt::ScalarizeVars,
            Opt::Flatten,
            Opt::Sha,
            Opt::ConstantFold(Box::new([])),
            Opt::Flatten,
            Opt::Inline,
            // Tuples must be eliminated before oblivious array elim
            Opt::Tuple,
            Opt::ConstantFold(Box::new([])),
            Opt::Obliv,
            // The obliv elim pass produces more tuples, that must be eliminated
            Opt::Tuple,
            Opt::LinearScan,
            // The linear scan pass produces more tuples, that must be eliminated
            Opt::Tuple,
            Opt::Flatten,
            Opt::ConstantFold(Box::new([])),
            Opt::Inline,
            Opt::SkolemizeChallenges,
        ],
    );
    println!("done.");

    if VERBOSE {
        for (name, c) in &cs.comps {
            println!("\n--\nName: {}", name);
            println!("VariableMetadata:");
            for v in &c.metadata.ordered_input_names() {
                let m = &c.metadata.lookup(v);
                println!(
                    "{}: vis: {}, round: {}, random: {}, committed: {}",
                    v,
                    if m.vis == None {
                        "PUBLIC"
                    } else {
                        if m.vis == Some(0) {
                            "PROVER"
                        } else {
                            "VERIFIER"
                        }
                    },
                    m.round.to_string(),
                    m.random.to_string(),
                    m.committed.to_string()
                );
            }
            println!("Output:");
            for t in &c.outputs {
                println!("  {}", t);
            }
        }
    }

    if VERBOSE {
        println!("Converting to r1cs:");
    }
    let mut block_num = 0;
    let mut block_name = format!("Block_{}", block_num);
    // Obtain a list of (r1cs, io_map) for all blocks
    // As we generate R1Cs for each block:
    // 1. Add checks on validity: V * V = V
    // 2. Compute the maximum number of witnesses within any constraint to obtain final io width
    let mut r1cs_list = Vec::new();
    let io_width = 2 * num_inputs_unpadded;
    let mut max_num_witnesses = io_width;
    let mut max_num_cons = 1;
    // Obtain a list of prover data by block
    let mut prover_data_list = Vec::new();
    // Obtain the actual number of witnesse per block, round to the next power of 2
    let mut num_vars_per_block = Vec::new();
    while let Some(c) = cs.comps.get(&block_name) {
        let mut r1cs = to_r1cs(c, cfg());

        // Remove the last constraint because it is about the return value
        r1cs.constraints.pop();

        // Add prover data
        let (prover_data, _) = r1cs.clone().finalize(c);
        prover_data_list.push(prover_data);

<<<<<<< HEAD
        /*
        let r1cs = {
            let old_size = r1cs.constraints().len();
            let r1cs = reduce_linearities(r1cs, cfg());
            let new_size = r1cs.constraints().len();
            if VERBOSE {
                println!("{} linear reduction: {} -> {}", block_name, old_size, new_size);
            }
            r1cs
        };
        */
=======
>>>>>>> 5c40ddcb
        let num_witnesses = io_width // input + output
            + r1cs.num_vars()
            + VARS_PER_VM_ACCESS * block_num_mem_accesses[block_num].1 - live_vm_list[block_num].len() // remove live vm vars, add all vm vars
            - live_io_list[block_num].0.len() - live_io_list[block_num].1.len(); // remove all inputs / outputs
        num_vars_per_block.push(num_witnesses.next_power_of_two());
        // Include V * V = V
        let num_cons = r1cs.constraints().len() + 1;
        if num_witnesses > max_num_witnesses {
            max_num_witnesses = num_witnesses
        };
        if num_cons > max_num_cons {
            max_num_cons = num_cons
        };
        r1cs_list.push(r1cs);
        block_num += 1;
        block_name = format!("Block_{}", block_num);
    }

    let max_num_witnesses = max_num_witnesses.next_power_of_two();
    let max_num_cons = max_num_cons.next_power_of_two();

    // Convert R1CS into Spartan sparse format
    // The final version will be of form: (v, _, i, o, ma, mv, w), where
    //   v is the valid bit
    //   _ is a dummy
    //   i are the inputs
    //   o are the outputs
    //  ma are addresses of all memory accesses
    //  mv are values of all memory accesses
    //   w are witnesses
    // According to the final io width, re-label all inputs and witnesses to the form (witness, input, output)
    let io_relabel = |b: usize, i: usize| -> Option<usize> {
        if i < live_io_list[b].0.len() {
            // inputs, label starts at 1, index starts at 2
            Some(live_io_list[b].0[i] + 1)
        } else if i < live_io_list[b].0.len() + live_io_list[b].1.len() {
            // outputs, label starts at 1, index starts at num_inputs_unpadded + 1
            Some(live_io_list[b].1[i - live_io_list[b].0.len()] + num_inputs_unpadded)
        } else {
            None
        }
    };
    // Add all IOs and WV in front
    let witness_relabel = |b: usize, i: usize| -> usize {
        let num_pm_vars = VARS_PER_ST_ACCESS * block_num_mem_accesses[b].0;
        let num_live_vm_vars = live_vm_list[b].len();
        let num_vm_vars = VARS_PER_VM_ACCESS * block_num_mem_accesses[b].1;
        let new_i = {
            // physical memory accesses
            if i < num_pm_vars {
                io_width + i
            }
            // virtual memory accesses
            else if i < num_pm_vars + num_live_vm_vars {
                io_width + num_pm_vars + live_vm_list[b][i - num_pm_vars]
            }
            // other witneses
            else {
                io_width + num_vm_vars + (i - num_live_vm_vars)
            }
        };
        new_i
    };
    // 0th entry is constant
    let v_cnst = 0;
    let mut sparse_mat_entry: Vec<Vec<SparseMatEntry>> = Vec::new();
    for b in 0..r1cs_list.len() {
        let r1cs = &r1cs_list[b];
        sparse_mat_entry.push(Vec::new());
        // First constraint is V * V = V
        let (args_a, args_b, args_c) = (
            vec![(v_cnst, integer_to_bytes(Integer::from(1)))],
            vec![(v_cnst, integer_to_bytes(Integer::from(1)))],
            vec![(v_cnst, integer_to_bytes(Integer::from(1)))],
        );
        sparse_mat_entry[b].push(SparseMatEntry {
            args_a,
            args_b,
            args_c,
        });
        // Iterate
        for c in r1cs.constraints() {
            // Any constraints involving the variable "return" should be discarded
            if let Some(next_entry) = get_sparse_cons_with_v_check(
                c,
                v_cnst,
                |i| io_relabel(b, i),
                |i| witness_relabel(b, i),
            ) {
                sparse_mat_entry[b].push(next_entry);
            }
        }
    }

    // Print out the sparse matrix
    if VERBOSE {
        println!("NUM_VARS: {}", max_num_witnesses);
        println!("NUM_CONS: {}", max_num_cons);
        for b in 0..sparse_mat_entry.len() {
            println!("\nBLOCK {}", b);
            for i in 0..min(10, sparse_mat_entry[b].len()) {
                println!("  ROW {}", i);
                let e = &sparse_mat_entry[b][i];
                println!(
                    "    A: {:?}\n    B: {:?}\n    C: {:?}",
                    e.args_a, e.args_b, e.args_c
                );
            }
            if sparse_mat_entry[b].len() > 10 {
                println!("...");
            }
        }
    }

    // Collect all necessary info
    let block_num_instances = r1cs_list.len();
    let num_vars = max_num_witnesses;
    let args: Vec<
        Vec<(
            Vec<(usize, [u8; 32])>,
            Vec<(usize, [u8; 32])>,
            Vec<(usize, [u8; 32])>,
        )>,
    > = sparse_mat_entry
        .iter()
        .map(|v| {
            v.iter()
                .map(|i| (i.args_a.clone(), i.args_b.clone(), i.args_c.clone()))
                .collect()
        })
        .collect();
    let input_block_num = 0;
    let output_block_num = block_num_instances;

    let live_io_size = live_io_list.iter().map(|i| i.0.len() + i.1.len()).collect();
    let live_mem_size = (0..live_vm_list.len())
        .map(|i| VARS_PER_ST_ACCESS * block_num_mem_accesses[i].0 + live_vm_list[i].len())
        .collect();

    (
        CompileTimeKnowledge {
            block_num_instances,
            num_vars,
            num_inputs_unpadded,
            num_vars_per_block,
            block_num_phy_ops: block_num_mem_accesses.iter().map(|i| i.0).collect(),
            block_num_vir_ops: block_num_mem_accesses.iter().map(|i| i.1).collect(),
            max_ts_width: MAX_TS_WIDTH,
            args,

            input_liveness,
            func_input_width,
            input_offset: NUM_RESERVED_VARS,
            input_block_num,
            output_offset: OUTPUT_OFFSET,
            output_block_num,
        },
        live_io_size,
        live_mem_size,
        prover_data_list,
    )
}

// --
// Generate witnesses and others
// --
fn get_run_time_knowledge<const VERBOSE: bool>(
    path: PathBuf,
    options: &Options,
    entry_regs: Vec<Integer>,
    entry_stacks: Vec<Vec<Integer>>,
    entry_arrays: Vec<Vec<Integer>>,
    entry_witnesses: Vec<Integer>,
    ctk: &CompileTimeKnowledge,
    live_io_size: Vec<usize>,
    live_mem_size: Vec<usize>,
    prover_data_list: Vec<ProverData>,
    total_num_init_phy_mem_accesses: usize,
    total_num_init_vir_mem_accesses: usize,
) -> RunTimeKnowledge {
    let num_blocks = ctk.block_num_instances;
    let num_input_unpadded = ctk.num_inputs_unpadded;
    let io_width = 2 * num_input_unpadded;
    // bl_outputs records ios of blocks as lists
    // bl_io_map maps name of io variables to their values
    // bl_outputs are used to fill in io part of vars
    // bl_io_map is used to compute witness part of vars
    let (
        _,
        block_id_list,
        bl_outputs_list,
        bl_mems_list,
        bl_io_map_list,
        init_phy_mem_list,
        init_vir_mem_list,
        phy_mem_list,
        vir_mem_list,
    ) = {
        let inputs = zsharp::Inputs {
            file: path,
            mode: Mode::Proof,
            no_opt: options.no_opt,
        };

        ZSharpFE::interpret(
            inputs,
            &entry_regs,
            &entry_stacks,
            &entry_arrays,
            &entry_witnesses,
        )
    };

    // Meta info
    // The most time any block is executed
    let mut block_max_num_proofs = 0;
    // Number of times each block is executed
    let mut block_num_proofs = vec![0; num_blocks];
    // Total number of blocks executed
    let mut consis_num_proofs = 0;
    for i in &block_id_list {
        block_num_proofs[*i] += 1;
        if block_num_proofs[*i] > block_max_num_proofs {
            block_max_num_proofs = block_num_proofs[*i];
        }
        consis_num_proofs += 1;
    }
    let total_num_phy_mem_accesses = phy_mem_list.len();
    let total_num_vir_mem_accesses = vir_mem_list.len();
    let output_exec_num = block_id_list.len() - 1;

    // num_blocks_live is # of non-zero entries in block_num_proofs
    let num_blocks_live = block_num_proofs
        .iter()
        .fold(0, |i, j| if *j > 0 { i + 1 } else { i });
    // Sort blocks by number of execution
    let mut inst_sorter = Vec::new();
    for i in 0..num_blocks {
        inst_sorter.push(InstanceSortHelper::new(block_num_proofs[i], i))
    }
    // Sort from high -> low
    inst_sorter.sort_by(|a, b| b.cmp(a));
    // index_rev[i] = j => the original ith entry should now be at the jth position
    let mut index_rev = vec![0; num_blocks];
    for i in 0..num_blocks {
        index_rev[inst_sorter[i].index] = i;
    }

    // Block-specific info
    let zero = Integer::from(0);
    let one = Integer::from(1);
    // Start from entry block, compute value of witnesses
    // Note: block_vars_matrix  are sorted by block_num_proofs, tie-breaked by block id
    // Thus, block_vars_matrix[0] might NOT store the executions of block 0!
    let mut block_vars_matrix = vec![Vec::new(); num_blocks_live];
    let mut exec_inputs = Vec::new();

    let mut func_outputs = Integer::from(0);
    for i in 0..block_id_list.len() {
        let id = block_id_list[i];
        let input = bl_io_map_list[i].clone();
        if VERBOSE {
            println!("ID: {}", id);
        }
        let mut evaluator = StagedWitCompEvaluator::new(&prover_data_list[id].precompute);
        let mut eval = Vec::new();
        eval.extend(evaluator.eval_stage(input).into_iter().cloned());
        // Drop the last entry of io, which is the dummy return 0
        eval.pop();
        eval.extend(
            evaluator
                .eval_stage(Default::default())
                .into_iter()
                .cloned(),
        );

        // Vars are described in a length-(num_vars) array, consisted of input + output + witnesses
        let mut vars: Vec<Integer> = vec![zero.clone(); ctk.num_vars_per_block[id]];
        // Valid bit should be 1
        vars[0] = one.clone();
        // Use bl_outputs_list to assign input
        // Note that we do not use eval because eval automatically deletes dead registers
        // (that need to stay for consistency check)
        let reg_in = &bl_outputs_list[i];
        let reg_out = &bl_outputs_list[i + 1];
        for j in 0..reg_in.len() {
            if let Some(ri) = &reg_in[j] {
                vars[j + 1] = ri.as_integer().unwrap();
            }
            if let Some(ro) = &reg_out[j] {
                vars[num_input_unpadded + j] = ro.as_integer().unwrap();
            }
        }
        // Use bl_mems_list to assign all memory operations
        let reg_mem = &bl_mems_list[i];
        for j in 0..reg_mem.len() {
            if let Some(rm) = &reg_mem[j] {
                vars[io_width + j] = rm.as_integer().unwrap();
            }
        }

        // Use eval to assign witnesses
        let wit_offset = live_io_size[id] + live_mem_size[id];
        for j in wit_offset..eval.len() {
            let k = j - wit_offset + reg_mem.len();
            vars[io_width + k] = eval[j].as_integer().unwrap();
        }
        if i == block_id_list.len() - 1 {
            func_outputs = vars[num_input_unpadded + OUTPUT_OFFSET].clone();
        }
        if VERBOSE {
            let print_width = min(num_input_unpadded - 1, 32);
            print!("{:3} ", " ");
            for i in 0..2 + print_width {
                print!("{:3} ", i);
            }
            println!();
            print!("{:3} ", "I");
            for i in 0..2 + print_width {
                print!("{:3} ", vars[i]);
            }
            if num_input_unpadded - 1 > print_width {
                println!("...");
            } else {
                println!();
            }
            print!("{:3} {:3} {:3} ", "O", " ", " ");
            for i in num_input_unpadded + 1..num_input_unpadded + 1 + print_width {
                print!("{:3} ", vars[i]);
            }
            if num_input_unpadded - 1 > print_width {
                println!("...");
            } else {
                println!();
            }
            print!("{:3} ", "W");
            let print_width = min(vars.len() - io_width, 32);
            for i in 0..print_width {
                print!("{:3} ", vars[io_width + i]);
            }
            if vars.len() > print_width {
                println!("...");
            } else {
                println!();
            }
        }

        let inputs = [
            vars[..io_width].to_vec(),
            vec![zero.clone(); io_width.next_power_of_two() - io_width],
        ]
        .concat();
        let inputs_assignment = Assignment::new(
            &inputs
                .iter()
                .map(|i| integer_to_bytes(i.clone()))
                .collect::<Vec<[u8; 32]>>(),
        )
        .unwrap();
        let vars_assignment = Assignment::new(
            &vars
                .iter()
                .map(|i| integer_to_bytes(i.clone()))
                .collect::<Vec<[u8; 32]>>(),
        )
        .unwrap();

        let slot = index_rev[id];
        exec_inputs.push(inputs_assignment.clone());
        block_vars_matrix[slot].push(vars_assignment);
    }

    // Initial Physical & Virtual Memory: valid, _, addr, data (ts and ls are both 0 and are not recorded)
    let mut init_phy_mems_list = Vec::new();
    for i in 0..init_phy_mem_list.len() {
        let m = &init_phy_mem_list[i];

        let mut mem: Vec<Integer> = vec![zero.clone(); 4];
        mem[0] = one.clone();
        mem[2] = m[0].as_integer().unwrap();
        mem[3] = m[1].as_integer().unwrap();

        init_phy_mems_list.push(
            Assignment::new(
                &mem.iter()
                    .map(|i| integer_to_bytes(i.clone()))
                    .collect::<Vec<[u8; 32]>>(),
            )
            .unwrap(),
        )
    }
    let mut init_vir_mems_list = Vec::new();
    // No need to record TS bits since it is always 0
    // Also no need for D since this is not a coherence check
    for i in 0..init_vir_mem_list.len() {
        let m = &init_vir_mem_list[i];

        let mut mem: Vec<Integer> = vec![zero.clone(); 4];
        mem[0] = one.clone();
        mem[2] = m[0].as_integer().unwrap();
        mem[3] = m[1].as_integer().unwrap();

        init_vir_mems_list.push(
            Assignment::new(
                &mem.iter()
                    .map(|i| integer_to_bytes(i.clone()))
                    .collect::<Vec<[u8; 32]>>(),
            )
            .unwrap(),
        )
    }

    // Physical Memory: valid, D, addr, data
    let mut addr_phy_mems_list = Vec::new();
    let mut phy_mem_last = vec![one.clone(); 4];
    for i in 0..phy_mem_list.len() {
        let m = &phy_mem_list[i];
        let mut mem: Vec<Integer> = vec![zero.clone(); 4];
        mem[0] = one.clone();
        mem[2] = m.0.as_integer().unwrap();
        mem[3] = m.1.as_integer().unwrap();
        // backend requires the 1st entry to be v[k + 1] * (1 - addr[k + 1] + addr[k])
        if i != 0 {
            phy_mem_last[1] =
                mem[0].clone() * (one.clone() - mem[2].clone() + phy_mem_last[2].clone());
            addr_phy_mems_list.push(
                Assignment::new(
                    &phy_mem_last
                        .iter()
                        .map(|i| integer_to_bytes(i.clone()))
                        .collect::<Vec<[u8; 32]>>(),
                )
                .unwrap(),
            );
        }
        if i == phy_mem_list.len() - 1 {
            addr_phy_mems_list.push(
                Assignment::new(
                    &mem.iter()
                        .map(|i| integer_to_bytes(i.clone()))
                        .collect::<Vec<[u8; 32]>>(),
                )
                .unwrap(),
            );
        } else {
            phy_mem_last = mem;
        }
    }

    // Virtual Memory: valid, D1, addr, data, ls, ts, _, _
    let mut addr_vir_mems_list = Vec::new();
    let mut vir_mem_last: Vec<Integer> = Vec::new();
    // TS Bits: D2, EQ, B0, B1, B2 ...
    let mut addr_ts_bits_list = Vec::new();
    let mut ts_bits_last: Vec<Integer> = Vec::new();
    for i in 0..vir_mem_list.len() {
        let m = &vir_mem_list[i];

        let mut mem: Vec<Integer> = vec![zero.clone(); 8];
        mem[0] = one.clone();
        mem[2] = m[0].as_integer().unwrap();
        mem[3] = m[1].as_integer().unwrap();
        mem[4] = m[2].as_integer().unwrap();
        mem[5] = m[3].as_integer().unwrap();

        let ts_bits: Vec<Integer> = vec![zero.clone(); (MAX_TS_WIDTH + 2).next_power_of_two()];
        // D1, D2, D3, D4
        if i != 0 {
            // D1[k] = v[k + 1] * (1 - addr[k + 1] + addr[k])
            vir_mem_last[1] =
                mem[0].clone() * (one.clone() - mem[2].clone() + vir_mem_last[2].clone());
            // D2[k] = D1[k] * (ls[k + 1] - STORE), where STORE = 0
            ts_bits_last[0] = vir_mem_last[1].clone() * mem[4].clone();
            // Bits of D1[k] * (ts[k + 1] - ts[k]) in ts_bits_last[2..]
            let mut d4 = vir_mem_last[1].clone() * (mem[5].clone() - vir_mem_last[5].clone());
            if d4 != 0 {
                // EQ = 1
                ts_bits_last[1] = Integer::from(1);
                // Use bits to assemble D4 - 1
                d4 -= 1;
                for i in 0..MAX_TS_WIDTH {
                    ts_bits_last[2 + i] = d4.clone() % 2;
                    d4 /= 2;
                }
            }
            addr_vir_mems_list.push(
                Assignment::new(
                    &vir_mem_last
                        .iter()
                        .map(|i| integer_to_bytes(i.clone()))
                        .collect::<Vec<[u8; 32]>>(),
                )
                .unwrap(),
            );
            addr_ts_bits_list.push(
                Assignment::new(
                    &ts_bits_last
                        .iter()
                        .map(|i| integer_to_bytes(i.clone()))
                        .collect::<Vec<[u8; 32]>>(),
                )
                .unwrap(),
            );
        }
        if i == vir_mem_list.len() - 1 {
            addr_vir_mems_list.push(
                Assignment::new(
                    &mem.iter()
                        .map(|i| integer_to_bytes(i.clone()))
                        .collect::<Vec<[u8; 32]>>(),
                )
                .unwrap(),
            );
            addr_ts_bits_list.push(
                Assignment::new(
                    &ts_bits
                        .iter()
                        .map(|i| integer_to_bytes(i.clone()))
                        .collect::<Vec<[u8; 32]>>(),
                )
                .unwrap(),
            );
        } else {
            vir_mem_last = mem;
            ts_bits_last = ts_bits;
        }
    }

    // Fold entry_arrays
    let entry_stacks = entry_stacks
        .into_iter()
        .fold(Vec::new(), |acc, a| [acc, a].concat())
        .to_vec();
    let entry_arrays = entry_arrays
        .into_iter()
        .fold(Vec::new(), |acc, a| [acc, a].concat())
        .to_vec();

    println!("\n--\nFUNC");
    print!("{:3} ", " ");
    for i in 0..if entry_regs.len() == 0 { 1 } else { 0 } {
        print!("{:3} ", i);
    }
    println!();
    print!("{:3} ", "I");
    for i in 0..entry_regs.len() {
        print!("{:3} ", entry_regs[i]);
    }
    println!();
    print!("{:3} ", "S");
    for i in 0..min(entry_stacks.len(), 32) {
        print!("{:3} ", entry_stacks[i]);
    }
    println!();
    print!("{:3} ", "M");
    for i in 0..min(entry_arrays.len(), 32) {
        print!("{:3} ", entry_arrays[i]);
    }
    println!();
    print!("{:3} ", "O");
    println!("{:3} ", func_outputs);

    let func_inputs = entry_regs
        .iter()
        .map(|i| integer_to_bytes(i.clone()))
        .collect();
    let input_stack = entry_stacks
        .iter()
        .map(|i| integer_to_bytes(i.clone()))
        .collect();
    let input_mem = entry_arrays
        .iter()
        .map(|i| integer_to_bytes(i.clone()))
        .collect();
    let func_outputs = integer_to_bytes(func_outputs);

    RunTimeKnowledge {
        block_max_num_proofs,
        block_num_proofs,
        consis_num_proofs,
        total_num_init_phy_mem_accesses,
        total_num_init_vir_mem_accesses,
        total_num_phy_mem_accesses,
        total_num_vir_mem_accesses,

        block_vars_matrix,
        exec_inputs,
        init_phy_mems_list,
        init_vir_mems_list,
        addr_phy_mems_list,
        addr_vir_mems_list,
        addr_ts_bits_list,

        input: func_inputs,
        input_stack,
        input_mem,
        output: func_outputs,
        output_exec_num,
    }
}

fn run_spartan_proof(ctk: CompileTimeKnowledge, rtk: RunTimeKnowledge) {
    // --
    // INSTANCE PREPROCESSING
    // --
    println!("Preprocessing instances...");
    let preprocess_start = Instant::now();
    let block_num_instances_bound = ctk.block_num_instances;
    let num_vars = ctk.num_vars;
    // num_inputs_unpadded is the actual size of the input
    let num_inputs_unpadded = ctk.num_inputs_unpadded;
    // num_ios is the width used by all input related computations
    let num_ios = (num_inputs_unpadded * 2).next_power_of_two();
    let block_num_phy_ops = ctk.block_num_phy_ops;
    let block_num_vir_ops = ctk.block_num_vir_ops;
    let max_block_num_phy_ops = *block_num_phy_ops.iter().max().unwrap();
    let max_block_num_vir_ops = *block_num_vir_ops.iter().max().unwrap();

    let mem_addr_ts_bits_size = (2 + ctk.max_ts_width).next_power_of_two();

    assert_eq!(num_vars, num_vars.next_power_of_two());
    assert!(ctk.args.len() == block_num_instances_bound);
    assert!(block_num_phy_ops.len() == block_num_instances_bound);
    // If output_block_num < block_num_instances, the prover can cheat by executing the program multiple times
    assert!(ctk.output_block_num >= block_num_instances_bound);

    println!("Generating Circuits...");
    // --
    // BLOCK INSTANCES
    let (block_num_vars, block_num_cons, block_num_non_zero_entries, mut block_inst) =
        Instance::gen_block_inst::<true>(
            block_num_instances_bound,
            num_vars,
            &ctk.args,
            num_inputs_unpadded,
            &block_num_phy_ops,
            &block_num_vir_ops,
            &ctk.num_vars_per_block,
            &rtk.block_num_proofs,
        );
    println!("Finished Block");

    // Pairwise INSTANCES
    // CONSIS_CHECK & PHY_MEM_COHERE
    let (
        pairwise_check_num_vars,
        pairwise_check_num_cons,
        pairwise_check_num_non_zero_entries,
        mut pairwise_check_inst,
    ) = Instance::gen_pairwise_check_inst::<true>(
        ctk.max_ts_width,
        mem_addr_ts_bits_size,
        rtk.consis_num_proofs,
        rtk.total_num_phy_mem_accesses,
        rtk.total_num_vir_mem_accesses,
    );
    println!("Finished Pairwise");

    // PERM INSTANCES
    // PERM_ROOT
    let (perm_root_num_cons, perm_root_num_non_zero_entries, perm_root_inst) =
        Instance::gen_perm_root_inst::<true>(
            num_inputs_unpadded,
            num_ios,
            rtk.consis_num_proofs,
            rtk.total_num_phy_mem_accesses,
            rtk.total_num_vir_mem_accesses,
        );
    println!("Finished Perm");

    // --
    // COMMITMENT PREPROCESSING
    // --
<<<<<<< HEAD
    println!("Comitting Circuits...");
    // block_comm_map records the sparse_polys committed in each commitment
    // Note that A, B, C are committed separately, so sparse_poly[3*i+2] corresponds to poly C of instance i
    let (block_comm_map, block_comm_list, block_decomm_list) = SNARK::multi_encode(&block_inst);
    println!("Finished Block");
    let (pairwise_check_comm, pairwise_check_decomm) = SNARK::encode(&pairwise_check_inst);
    println!("Finished Pairwise");
    let (perm_root_comm, perm_root_decomm) = SNARK::encode(&perm_root_inst);
=======
    println!("Producing Public Parameters...");
    // produce public parameters
    let block_gens = SNARKGens::new(
        block_num_cons,
        block_num_vars,
        block_num_instances_bound,
        block_num_non_zero_entries,
    );
    let pairwise_check_gens = SNARKGens::new(
        pairwise_check_num_cons,
        4 * pairwise_check_num_vars,
        3,
        pairwise_check_num_non_zero_entries,
    );
    let perm_root_gens = SNARKGens::new(
        perm_root_num_cons,
        8 * num_ios,
        1,
        perm_root_num_non_zero_entries,
    );
    // Only use one version of gens_r1cs_sat
    let vars_gens = SNARKGens::new(
        block_num_cons,
        TOTAL_NUM_VARS_BOUND,
        block_num_instances_bound.next_power_of_two(),
        block_num_non_zero_entries,
    )
    .gens_r1cs_sat;

    // create a commitment to the R1CS instance
    println!("Comitting Circuits...");
    // block_comm_map records the sparse_polys committed in each commitment
    // Note that A, B, C are committed separately, so sparse_poly[3*i+2] corresponds to poly C of instance i
    let (block_comm_map, block_comm_list, block_decomm_list) =
        SNARK::multi_encode(&block_inst, &block_gens);
    println!("Finished Block");
    let (pairwise_check_comm, pairwise_check_decomm) =
        SNARK::encode(&pairwise_check_inst, &pairwise_check_gens);
    println!("Finished Pairwise");
    let (perm_root_comm, perm_root_decomm) = SNARK::encode(&perm_root_inst, &perm_root_gens);
>>>>>>> 5c40ddcb
    println!("Finished Perm");

    // --
    // WITNESS PREPROCESSING
    // --
    let block_num_proofs = rtk.block_num_proofs;
    let block_vars_matrix = rtk.block_vars_matrix;

    assert!(block_num_proofs.len() <= block_num_instances_bound);
    assert!(block_vars_matrix.len() <= block_num_instances_bound);
    let preprocess_time = preprocess_start.elapsed();
    println!("Preprocess time: {}ms", preprocess_time.as_millis());

    println!("Running the proof...");
    // produce a proof of satisfiability
    let mut prover_transcript = Transcript::new(b"snark_example");
    let proof = SNARK::prove(
        ctk.input_block_num,
        ctk.output_block_num,
        &ctk.input_liveness,
        ctk.func_input_width,
        ctk.input_offset,
        ctk.output_offset,
        &rtk.input,
        &rtk.output,
        rtk.output_exec_num,
        num_vars,
        num_ios,
        max_block_num_phy_ops,
        &block_num_phy_ops,
        max_block_num_vir_ops,
        &block_num_vir_ops,
        mem_addr_ts_bits_size,
        num_inputs_unpadded,
        &ctk.num_vars_per_block,
        block_num_instances_bound,
        rtk.block_max_num_proofs,
        &block_num_proofs,
        &mut block_inst,
        &block_comm_map,
        &block_comm_list,
        &block_decomm_list,
<<<<<<< HEAD
=======
        &block_gens,
>>>>>>> 5c40ddcb
        rtk.consis_num_proofs,
        rtk.total_num_init_phy_mem_accesses,
        rtk.total_num_init_vir_mem_accesses,
        rtk.total_num_phy_mem_accesses,
        rtk.total_num_vir_mem_accesses,
        &mut pairwise_check_inst,
        &pairwise_check_comm,
        &pairwise_check_decomm,
<<<<<<< HEAD
=======
        &pairwise_check_gens,
>>>>>>> 5c40ddcb
        block_vars_matrix,
        rtk.exec_inputs,
        rtk.init_phy_mems_list,
        rtk.init_vir_mems_list,
        rtk.addr_phy_mems_list,
        rtk.addr_vir_mems_list,
        rtk.addr_ts_bits_list,
        &perm_root_inst,
        &perm_root_comm,
        &perm_root_decomm,
<<<<<<< HEAD
=======
        &perm_root_gens,
        &vars_gens,
>>>>>>> 5c40ddcb
        &mut prover_transcript,
    );

    println!("Verifying the proof...");
    // verify the proof of satisfiability
    let mut verifier_transcript = Transcript::new(b"snark_example");
    assert!(proof
        .verify(
            ctk.input_block_num,
            ctk.output_block_num,
            &ctk.input_liveness,
            ctk.func_input_width,
            ctk.input_offset,
            ctk.output_offset,
            &rtk.input,
            &rtk.input_stack,
            &rtk.input_mem,
            &rtk.output,
            rtk.output_exec_num,
            num_vars,
            num_ios,
            max_block_num_phy_ops,
            &block_num_phy_ops,
            max_block_num_vir_ops,
            &block_num_vir_ops,
            mem_addr_ts_bits_size,
            num_inputs_unpadded,
            &ctk.num_vars_per_block,
            block_num_instances_bound,
            rtk.block_max_num_proofs,
            &block_num_proofs,
            block_num_cons,
            &block_comm_map,
            &block_comm_list,
<<<<<<< HEAD
=======
            &block_gens,
>>>>>>> 5c40ddcb
            rtk.consis_num_proofs,
            rtk.total_num_init_phy_mem_accesses,
            rtk.total_num_init_vir_mem_accesses,
            rtk.total_num_phy_mem_accesses,
            rtk.total_num_vir_mem_accesses,
            pairwise_check_num_cons,
            &pairwise_check_comm,
<<<<<<< HEAD
            perm_root_num_cons,
            &perm_root_comm,
=======
            &pairwise_check_gens,
            perm_root_num_cons,
            &perm_root_comm,
            &perm_root_gens,
            &vars_gens,
>>>>>>> 5c40ddcb
            &mut verifier_transcript
        )
        .is_ok());
    println!("proof verification successful!");
}

fn main() {
    env_logger::Builder::from_default_env()
        .format_level(false)
        .format_timestamp(None)
        .init();
    let options = Options::parse();
    circ::cfg::set(&options.circ);
    println!("{options:?}");

    // --
    // Generate Constraints
    // --
    let compiler_start = Instant::now();
    let benchmark_name = options.path.as_os_str().to_str().unwrap();
    let path = PathBuf::from(format!("../zok_tests/benchmarks/{}.zok", benchmark_name));
    let (ctk, live_io_size, live_mem_size, prover_data_list) =
        get_compile_time_knowledge::<false>(path.clone(), &options);
    let compiler_time = compiler_start.elapsed();

    // --
    // Obtain Inputs
    // --
    let witness_start = Instant::now();
    // Assume inputs are listed in the order of the parameters
    let mut entry_regs: Vec<Integer> = Vec::new();
    // Keep track of %SP and %AS and record initial memory state
    let mut stack_alloc_counter = 0;
    let mut mem_alloc_counter = 0;
    // One array per input, regardless of type. This is because arrays might be fed in as pointers.
    let mut entry_stacks: Vec<Vec<Integer>> = Vec::new(); // for read-only
    let mut entry_arrays: Vec<Vec<Integer>> = Vec::new(); // for others

    let input_file_name = format!("../zok_tests/benchmarks/{}.input", benchmark_name);
    let f = File::open(input_file_name);
    if let Ok(f) = f {
        let mut reader = BufReader::new(f);
        let mut buffer = String::new();
        reader.read_line(&mut buffer).unwrap();
        let _ = buffer.trim();
        while buffer != "END".to_string() {
            let split: Vec<String> = buffer
                .split(' ')
                .map(|i| i.to_string().trim().to_string())
                .collect();
            // split is either of form [VAR, VAL] or [VAR, "[", ENTRY_0, ENTRY_1, ..., "]"]
            if let Ok(val) = Integer::from_str_radix(&split[1], 10) {
                entry_regs.push(val);
                entry_stacks.push(vec![]);
                entry_arrays.push(vec![]);
            } else if split[1] == "[ro" {
                assert_eq!(split[split.len() - 1], "]");
                entry_regs.push(Integer::from(stack_alloc_counter));
                // Parse the entries
                entry_stacks.push(
                    split[2..split.len() - 1]
                        .iter()
                        .map(|entry| Integer::from_str_radix(&entry, 10).unwrap())
                        .collect(),
                );
                entry_arrays.push(vec![]);
                stack_alloc_counter += split.len() - 3; // var, "[", and "]"
            } else {
                assert_eq!(split[1], "[");
                assert_eq!(split[split.len() - 1], "]");
                entry_regs.push(Integer::from(mem_alloc_counter));
                entry_stacks.push(vec![]);
                // Parse the entries
                entry_arrays.push(
                    split[2..split.len() - 1]
                        .iter()
                        .map(|entry| Integer::from_str_radix(&entry, 10).unwrap())
                        .collect(),
                );
                mem_alloc_counter += split.len() - 3; // var, "[", and "]"
            }
            buffer.clear();
            reader.read_line(&mut buffer).unwrap();
        }
    }
    // Insert [%SP, %AS] to the front of entry_reg
    entry_regs.insert(0, Integer::from(mem_alloc_counter));
    entry_regs.insert(0, Integer::from(stack_alloc_counter));

    // Obtain Witnesses,
    let mut entry_witnesses: Vec<Integer> = Vec::new();
    let witness_file_name = format!("../zok_tests/benchmarks/{}.witness", benchmark_name);
    let f = File::open(witness_file_name);
    if let Ok(f) = f {
        let mut reader = BufReader::new(f);
        let mut buffer = String::new();
        reader.read_line(&mut buffer).unwrap();
        let _ = buffer.trim();
        while buffer != "END".to_string() {
            let split: Vec<String> = buffer
                .split(' ')
                .map(|i| i.to_string().trim().to_string())
                .collect();
            entry_witnesses.extend(
                split
                    .iter()
                    .map(|entry| Integer::from_str_radix(&entry, 10).unwrap()),
            );
            buffer.clear();
            reader.read_line(&mut buffer).unwrap();
        }
    }

    println!("INPUT: {:?}", entry_regs);

    // --
    // Generate Witnesses
    // --
    let rtk = get_run_time_knowledge::<false>(
        path.clone(),
        &options,
        entry_regs,
        entry_stacks,
        entry_arrays,
        entry_witnesses,
        &ctk,
        live_io_size,
        live_mem_size,
        prover_data_list,
        stack_alloc_counter,
        mem_alloc_counter,
    );
    let witness_time = witness_start.elapsed();

    if PRINT_PROOF {
        ctk.write_to_file(benchmark_name.to_string()).unwrap();
        rtk.write_to_file(benchmark_name.to_string()).unwrap();
    }
    if !INLINE_SPARTAN_PROOF {
        // --
        // Write CTK, RTK to file
        // --
        ctk.serialize_to_file(benchmark_name.to_string()).unwrap();
        rtk.serialize_to_file(benchmark_name.to_string()).unwrap();
    } else {
        run_spartan_proof(ctk, rtk);
    }

    println!("Compiler time: {}ms", compiler_time.as_millis());
    println!("\n--\nWitness time: {}ms", witness_time.as_millis());
}<|MERGE_RESOLUTION|>--- conflicted
+++ resolved
@@ -7,24 +7,13 @@
 use circ::front::zsharp::{self, ZSharpFE};
 use circ::front::{FrontEnd, Mode};
 use circ::ir::opt::{opt, Opt};
-<<<<<<< HEAD
-use core::cmp::min;
-use rug::Integer;
-/*
-use circ::target::r1cs::bellman::parse_instance;
-*/
-=======
->>>>>>> 5c40ddcb
 use circ::target::r1cs::opt::reduce_linearities;
 use circ::target::r1cs::trans::to_r1cs;
 use circ::target::r1cs::wit_comp::StagedWitCompEvaluator;
 use circ::target::r1cs::ProverData;
 use circ::target::r1cs::{Lc, R1cs, VarType};
-<<<<<<< HEAD
-=======
 use core::cmp::min;
 use rug::Integer;
->>>>>>> 5c40ddcb
 
 use std::fs::File;
 use std::io::{BufRead, BufReader, Write};
@@ -38,12 +27,7 @@
 use std::path::PathBuf;
 
 use libspartan::{
-<<<<<<< HEAD
     instance::Instance, Assignment, InputsAssignment, MemsAssignment, VarsAssignment, SNARK,
-=======
-    instance::Instance, Assignment, InputsAssignment, MemsAssignment, SNARKGens, VarsAssignment,
-    SNARK,
->>>>>>> 5c40ddcb
 };
 use merlin::Transcript;
 use serde::{Deserialize, Serialize};
@@ -676,20 +660,6 @@
         let (prover_data, _) = r1cs.clone().finalize(c);
         prover_data_list.push(prover_data);
 
-<<<<<<< HEAD
-        /*
-        let r1cs = {
-            let old_size = r1cs.constraints().len();
-            let r1cs = reduce_linearities(r1cs, cfg());
-            let new_size = r1cs.constraints().len();
-            if VERBOSE {
-                println!("{} linear reduction: {} -> {}", block_name, old_size, new_size);
-            }
-            r1cs
-        };
-        */
-=======
->>>>>>> 5c40ddcb
         let num_witnesses = io_width // input + output
             + r1cs.num_vars()
             + VARS_PER_VM_ACCESS * block_num_mem_accesses[block_num].1 - live_vm_list[block_num].len() // remove live vm vars, add all vm vars
@@ -1363,7 +1333,6 @@
     // --
     // COMMITMENT PREPROCESSING
     // --
-<<<<<<< HEAD
     println!("Comitting Circuits...");
     // block_comm_map records the sparse_polys committed in each commitment
     // Note that A, B, C are committed separately, so sparse_poly[3*i+2] corresponds to poly C of instance i
@@ -1372,48 +1341,6 @@
     let (pairwise_check_comm, pairwise_check_decomm) = SNARK::encode(&pairwise_check_inst);
     println!("Finished Pairwise");
     let (perm_root_comm, perm_root_decomm) = SNARK::encode(&perm_root_inst);
-=======
-    println!("Producing Public Parameters...");
-    // produce public parameters
-    let block_gens = SNARKGens::new(
-        block_num_cons,
-        block_num_vars,
-        block_num_instances_bound,
-        block_num_non_zero_entries,
-    );
-    let pairwise_check_gens = SNARKGens::new(
-        pairwise_check_num_cons,
-        4 * pairwise_check_num_vars,
-        3,
-        pairwise_check_num_non_zero_entries,
-    );
-    let perm_root_gens = SNARKGens::new(
-        perm_root_num_cons,
-        8 * num_ios,
-        1,
-        perm_root_num_non_zero_entries,
-    );
-    // Only use one version of gens_r1cs_sat
-    let vars_gens = SNARKGens::new(
-        block_num_cons,
-        TOTAL_NUM_VARS_BOUND,
-        block_num_instances_bound.next_power_of_two(),
-        block_num_non_zero_entries,
-    )
-    .gens_r1cs_sat;
-
-    // create a commitment to the R1CS instance
-    println!("Comitting Circuits...");
-    // block_comm_map records the sparse_polys committed in each commitment
-    // Note that A, B, C are committed separately, so sparse_poly[3*i+2] corresponds to poly C of instance i
-    let (block_comm_map, block_comm_list, block_decomm_list) =
-        SNARK::multi_encode(&block_inst, &block_gens);
-    println!("Finished Block");
-    let (pairwise_check_comm, pairwise_check_decomm) =
-        SNARK::encode(&pairwise_check_inst, &pairwise_check_gens);
-    println!("Finished Pairwise");
-    let (perm_root_comm, perm_root_decomm) = SNARK::encode(&perm_root_inst, &perm_root_gens);
->>>>>>> 5c40ddcb
     println!("Finished Perm");
 
     // --
@@ -1456,10 +1383,6 @@
         &block_comm_map,
         &block_comm_list,
         &block_decomm_list,
-<<<<<<< HEAD
-=======
-        &block_gens,
->>>>>>> 5c40ddcb
         rtk.consis_num_proofs,
         rtk.total_num_init_phy_mem_accesses,
         rtk.total_num_init_vir_mem_accesses,
@@ -1468,10 +1391,6 @@
         &mut pairwise_check_inst,
         &pairwise_check_comm,
         &pairwise_check_decomm,
-<<<<<<< HEAD
-=======
-        &pairwise_check_gens,
->>>>>>> 5c40ddcb
         block_vars_matrix,
         rtk.exec_inputs,
         rtk.init_phy_mems_list,
@@ -1482,11 +1401,6 @@
         &perm_root_inst,
         &perm_root_comm,
         &perm_root_decomm,
-<<<<<<< HEAD
-=======
-        &perm_root_gens,
-        &vars_gens,
->>>>>>> 5c40ddcb
         &mut prover_transcript,
     );
 
@@ -1521,10 +1435,6 @@
             block_num_cons,
             &block_comm_map,
             &block_comm_list,
-<<<<<<< HEAD
-=======
-            &block_gens,
->>>>>>> 5c40ddcb
             rtk.consis_num_proofs,
             rtk.total_num_init_phy_mem_accesses,
             rtk.total_num_init_vir_mem_accesses,
@@ -1532,16 +1442,8 @@
             rtk.total_num_vir_mem_accesses,
             pairwise_check_num_cons,
             &pairwise_check_comm,
-<<<<<<< HEAD
             perm_root_num_cons,
             &perm_root_comm,
-=======
-            &pairwise_check_gens,
-            perm_root_num_cons,
-            &perm_root_comm,
-            &perm_root_gens,
-            &vars_gens,
->>>>>>> 5c40ddcb
             &mut verifier_transcript
         )
         .is_ok());
