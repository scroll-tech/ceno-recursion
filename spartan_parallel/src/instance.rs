use std::cmp::max;

use crate::errors::R1CSError;
use crate::math::Math;
use crate::scalar::Scalar;
use crate::R1CSInstance;

/// `Instance` holds the description of R1CS matrices and a hash of the matrices
#[derive(Clone)]
pub struct Instance {
  /// Matrix of Instance
  pub inst: crate::R1CSInstance,
  /// Digest of Instance
  pub digest: Vec<u8>,
}

impl Instance {
  /// Constructs a new `Instance` and an associated satisfying assignment
  pub fn new(
    num_instances: usize,
    max_num_cons: usize,
    num_cons: Vec<usize>,
    num_vars: usize,
    A: &Vec<Vec<(usize, usize, [u8; 32])>>,
    B: &Vec<Vec<(usize, usize, [u8; 32])>>,
    C: &Vec<Vec<(usize, usize, [u8; 32])>>,
  ) -> Result<Instance, R1CSError> {
    let (num_vars_padded, max_num_cons_padded, num_cons_padded) = {
      let num_vars_padded = {
        let mut num_vars_padded = num_vars;

        // ensure that num_vars_padded a power of two
        if num_vars_padded.next_power_of_two() != num_vars_padded {
          num_vars_padded = num_vars_padded.next_power_of_two();
        }
        num_vars_padded
      };

      let max_num_cons_padded = {
        let mut max_num_cons_padded = max_num_cons;

        // ensure that num_cons_padded is at least 2
        if max_num_cons_padded == 0 || max_num_cons_padded == 1 {
          max_num_cons_padded = 2;
        }

        // ensure that num_cons_padded is power of 2
        if max_num_cons.next_power_of_two() != max_num_cons {
          max_num_cons_padded = max_num_cons.next_power_of_two();
        }
        max_num_cons_padded
      };

      let mut num_cons_padded = Vec::new();
      for i in 0..num_cons.len() {
        if num_cons[i] == 0 || num_cons[i] == 1 {
          num_cons_padded.push(2);
        } else {
          num_cons_padded.push(num_cons[i].next_power_of_two());
        }
      }

      (num_vars_padded, max_num_cons_padded, num_cons_padded)
    };

    let bytes_to_scalar = |b: usize,
                           tups: &[(usize, usize, [u8; 32])]|
     -> Result<Vec<(usize, usize, Scalar)>, R1CSError> {
      let mut mat: Vec<(usize, usize, Scalar)> = Vec::new();
      for &(row, col, val_bytes) in tups {
        // row must be smaller than num_cons
        if row >= num_cons[b] {
          println!("ROW: {}, NUM_CONS: {}", row, num_cons[b]);
          return Err(R1CSError::InvalidIndex);
        }

        // col must be smaller than num_vars
        if col >= num_vars {
          println!("COL: {}, NUM_VARS: {}", col, num_vars);
          return Err(R1CSError::InvalidIndex);
        }

        let val = Scalar::from_bytes(&val_bytes);
        if val.is_some().unwrap_u8() == 1 {
          // if col >= num_vars, it means that it is referencing a 1 or input in the satisfying
          // assignment
          if col >= num_vars {
            mat.push((row, col + num_vars_padded - num_vars, val.unwrap()));
          } else {
            mat.push((row, col, val.unwrap()));
          }
        } else {
          return Err(R1CSError::InvalidScalar);
        }
      }

      // pad with additional constraints up until num_cons_padded if the original constraints were 0 or 1
      // we do not need to pad otherwise because the dummy constraints are implicit in the sum-check protocol
      if num_cons[b] == 0 || num_cons[b] == 1 {
        for i in tups.len()..num_cons_padded[b] {
          mat.push((i, num_vars, Scalar::zero()));
        }
      }

      Ok(mat)
    };

    let mut A_scalar_list = Vec::new();
    let mut B_scalar_list = Vec::new();
    let mut C_scalar_list = Vec::new();

    for i in 0..num_instances {
      let A_scalar = bytes_to_scalar(i, &A[i]);
      if A_scalar.is_err() {
        return Err(A_scalar.err().unwrap());
      }
      A_scalar_list.push(A_scalar.unwrap());

      let B_scalar = bytes_to_scalar(i, &B[i]);
      if B_scalar.is_err() {
        return Err(B_scalar.err().unwrap());
      }
      B_scalar_list.push(B_scalar.unwrap());

      let C_scalar = bytes_to_scalar(i, &C[i]);
      if C_scalar.is_err() {
        return Err(C_scalar.err().unwrap());
      }
      C_scalar_list.push(C_scalar.unwrap());
    }

    let inst = R1CSInstance::new(
      num_instances,
      max_num_cons_padded,
      num_cons_padded,
      num_vars_padded,
      &A_scalar_list,
      &B_scalar_list,
      &C_scalar_list,
    );

    let digest = inst.get_digest();

    Ok(Instance { inst, digest })
  }

  /// Sort the instances based on index
  // index[i] = j => the original jth entry should now be at the ith position
  pub fn sort(&mut self, num_instances: usize, index: &Vec<usize>) {
    self.inst.sort(num_instances, index);
    self.digest = self.inst.get_digest();
  }

  // Generates a constraints based on supplied (variable, constant) pairs
  fn gen_constr(
    mut A: Vec<(usize, usize, [u8; 32])>,
    mut B: Vec<(usize, usize, [u8; 32])>,
    mut C: Vec<(usize, usize, [u8; 32])>,
    i: usize,
    args_A: Vec<(usize, isize)>,
    args_B: Vec<(usize, isize)>,
    args_C: Vec<(usize, isize)>,
  ) -> (
    Vec<(usize, usize, [u8; 32])>,
    Vec<(usize, usize, [u8; 32])>,
    Vec<(usize, usize, [u8; 32])>,
  ) {
    let int_to_scalar = |i: isize| {
      let abs_scalar = Scalar::from(i.abs() as u64);
      if i < 0 {
        abs_scalar.neg().to_bytes()
      } else {
        abs_scalar.to_bytes()
      }
    };
    for vars in &args_A {
      let sc = int_to_scalar(vars.1);
      A.push((i, vars.0, sc));
    }
    for vars in &args_B {
      let sc = int_to_scalar(vars.1);
      B.push((i, vars.0, sc));
    }
    for vars in &args_C {
      let sc = int_to_scalar(vars.1);
      C.push((i, vars.0, sc));
    }
    (A, B, C)
  }

  // gen_constr from byte lists
  fn gen_constr_bytes(
    mut A: Vec<(usize, usize, [u8; 32])>,
    mut B: Vec<(usize, usize, [u8; 32])>,
    mut C: Vec<(usize, usize, [u8; 32])>,
    i: usize,
    args_A: Vec<(usize, [u8; 32])>,
    args_B: Vec<(usize, [u8; 32])>,
    args_C: Vec<(usize, [u8; 32])>,
  ) -> (
    Vec<(usize, usize, [u8; 32])>,
    Vec<(usize, usize, [u8; 32])>,
    Vec<(usize, usize, [u8; 32])>,
  ) {
    for vars in &args_A {
      A.push((i, vars.0, vars.1));
    }
    for vars in &args_B {
      B.push((i, vars.0, vars.1));
    }
    for vars in &args_C {
      C.push((i, vars.0, vars.1));
    }
    (A, B, C)
  }

  /// Generates BLOCK_CORRECTNESS and MEM_EXTRACT
  /// Verify the correctness of each block execution, as well as extracting all memory operations
  ///
  /// Input composition: (if every segment exists)
  ///             INPUT + VAR                   Challenges                           BLOCK_W2                                              BLOCK_W3                      BLOCK_W3_SHIFTED
  ///  0   1   2  IOW  +1  +2  +3  +4  +5  |  0   1   2   3   |  0   1   2   3   4  NIU  1   2   3  2NP  +1  +2  +3  +4      |  0   1   2   3   4   5   6   7   |  0   1   2   3   4   5   6   7
  ///  v  i0  ... PA0 PD0 ... VA0 VD0 ...  |  tau r  r^2 ...  |  _   _  ZO r*i1 ...  MR  MC  MR ... MR1 MR2 MR3  MC MR1 ...  |  v   x  pi   D  pi   D  pi   D   |  v   x  pi   D  pi   D  pi   D
  ///                                                                INPUT                PHY                VIR                    INPUT        PHY     VIR           INPUT        PHY     VIR
  ///
  /// VAR:
  /// We assume that the witnesses are of the following format:
  ///         0: W, valid bit
  /// next 2*NP: (PA, PD) pair for all physical memory ops
  /// next 4*NV: (VA, VD, VL, VT) 4-tuples for all virtual memory ops
  ///
  /// BLOCK_W2: INPUT_W2 | PHY_W2 | VIR_W2
  /// PHY_W2 processes all physical memory accesses in the witness list to a single polynomial root, given by the formula
  ///                           PI(tau - PA - r * PD)
  /// Which is then divided into 2 witnesses for each (PA, PD)
  /// - PMR = r * PD
  /// - PMC = (1 or PMC[i-1]) * (tau - PA - PMR)
  /// The final product is stored in X = MC[NP - 1]
  /// VIR_W2 is similar to PHY_W2, except now with 4-tuples
  ///                           PI(tau - VA - r * VD - r^2 * VL - r^3 * VT)
  /// Which is then divided into 4 witnesses for each (VA, VD, VL, VT), starting at entry 2 * num_phy_ops
  /// - VMR1 = r * VD
  /// - VMR2 = r^2 * VL
  /// - VMR3 = r^3 * VT
  /// - VMC = (1 or VMC[i-1]) * (tau - VA - VMR1 - VMR2 - VMR3)
  /// The final product is stored in X = MC[NV - 1]
  pub fn gen_block_inst<const PRINT_SIZE: bool>(
    num_instances: usize,
    num_vars: usize,
    args: &Vec<
      Vec<(
        Vec<(usize, [u8; 32])>,
        Vec<(usize, [u8; 32])>,
        Vec<(usize, [u8; 32])>,
      )>,
    >,
    num_inputs_unpadded: usize,
    // Number of physical & memory accesses per block
    num_phy_ops: &Vec<usize>,
    num_vir_ops: &Vec<usize>,
    // Information used only by printing
    num_vars_per_block: &Vec<usize>,
    block_num_proofs: &Vec<usize>,
  ) -> (usize, usize, usize, Instance) {
    assert_eq!(num_instances, args.len());

    if PRINT_SIZE {
      println!("\n\n--\nBLOCK INSTS");
      println!(
        "{:10} {:>4}   {:>4} {:>4} {:>4}",
        "", "con", "var", "nnz", "exec"
      );
    }

    let mut block_max_num_cons = 0;
    let mut block_num_cons = Vec::new();
    let mut block_num_non_zero_entries = 0;

    let mut A_list = Vec::new();
    let mut B_list = Vec::new();
    let mut C_list = Vec::new();

    // in INPUT
    let io_width = 2 * num_inputs_unpadded;
    let V_valid = 0;
    let V_cnst = 0;
    let V_input = |i: usize| 2 + i;
    let V_output = |i: usize| 2 + (num_inputs_unpadded - 1) + i;
    // in VAR
    let V_PA = |i: usize| io_width + 2 * i;
    let V_PD = |i: usize| io_width + 2 * i + 1;
    let V_VA = |b: usize, i: usize| io_width + 2 * num_phy_ops[b] + 4 * i;
    let V_VD = |b: usize, i: usize| io_width + 2 * num_phy_ops[b] + 4 * i + 1;
    let V_VL = |b: usize, i: usize| io_width + 2 * num_phy_ops[b] + 4 * i + 2;
    let V_VT = |b: usize, i: usize| io_width + 2 * num_phy_ops[b] + 4 * i + 3;
    // in CHALLENGES, not used if !has_mem_op
    let V_tau = num_vars;
    let V_r = |i: usize| num_vars + i;
    // in BLOCK_W2 / INPUT_W2
    let V_input_dot_prod = |i: usize| {
      if i == 0 {
        V_input(0)
      } else {
        2 * num_vars + 2 + i
      }
    };
    let V_output_dot_prod = |i: usize| 2 * num_vars + 2 + (num_inputs_unpadded - 1) + i;
    // in BLOCK_W2 / PHY_W2
    let V_PMR = |i: usize| 2 * num_vars + 2 * num_inputs_unpadded + 2 * i;
    let V_PMC = |i: usize| 2 * num_vars + 2 * num_inputs_unpadded + 2 * i + 1;
    // in BLOCK_W2 / VIR_W2
    let V_VMR1 =
      |b: usize, i: usize| 2 * num_vars + 2 * num_inputs_unpadded + 2 * num_phy_ops[b] + 4 * i;
    let V_VMR2 =
      |b: usize, i: usize| 2 * num_vars + 2 * num_inputs_unpadded + 2 * num_phy_ops[b] + 4 * i + 1;
    let V_VMR3 =
      |b: usize, i: usize| 2 * num_vars + 2 * num_inputs_unpadded + 2 * num_phy_ops[b] + 4 * i + 2;
    let V_VMC =
      |b: usize, i: usize| 2 * num_vars + 2 * num_inputs_unpadded + 2 * num_phy_ops[b] + 4 * i + 3;
    // in BLOCK_W3
    let V_v = 3 * num_vars;
    let V_x = 3 * num_vars + 1;
    let V_pi = 3 * num_vars + 2;
    let V_d = 3 * num_vars + 3;
    let V_Pp = 3 * num_vars + 4;
    let V_Pd = 3 * num_vars + 5;
    let V_Vp = 3 * num_vars + 6;
    let V_Vd = 3 * num_vars + 7;
    // in BLOCK_W3_SHIFTED
    let V_sv = 4 * num_vars;
    let V_spi = 4 * num_vars + 2;
    let V_Psp = 4 * num_vars + 4;
    let V_Vsp = 4 * num_vars + 6;

    // Variable used by printing
    let mut total_inst_commit_size = 0;
    let mut total_var_commit_size = 0;
    let mut total_cons_exec_size = 0;

    for b in 0..num_instances {
      let arg = &args[b];
      let mut counter = arg.len();
      let mut tmp_nnz_A = 0;
      let mut tmp_nnz_B = 0;
      let mut tmp_nnz_C = 0;
      let (A, B, C) = {
        let mut A: Vec<(usize, usize, [u8; 32])> = Vec::new();
        let mut B: Vec<(usize, usize, [u8; 32])> = Vec::new();
        let mut C: Vec<(usize, usize, [u8; 32])> = Vec::new();

        // constraints for correctness
        for i in 0..arg.len() {
          tmp_nnz_A += arg[i].0.len();
          tmp_nnz_B += arg[i].1.len();
          tmp_nnz_C += arg[i].2.len();
          (A, B, C) = Instance::gen_constr_bytes(
            A,
            B,
            C,
            i,
            arg[i].0.clone(),
            arg[i].1.clone(),
            arg[i].2.clone(),
          );
        }

        // constraints for input permutation
        {
          // correctness of w2
          // for i1..
          for i in 1..num_inputs_unpadded - 1 {
            (A, B, C) = Instance::gen_constr(
              A,
              B,
              C,
              counter,
              vec![(V_input(i), 1)],
              vec![(V_r(i), 1)],
              vec![(V_input_dot_prod(i), 1)],
            );
            counter += 1;
          }
          // for o0, o1..
          for i in 0..num_inputs_unpadded - 1 {
            (A, B, C) = Instance::gen_constr(
              A,
              B,
              C,
              counter,
              vec![(V_output(i), 1)],
              vec![(V_r(i + num_inputs_unpadded - 1), 1)],
              vec![(V_output_dot_prod(i), 1)],
            );
            counter += 1;
          }
          // v[k]
          (A, B, C) = Instance::gen_constr(
            A,
            B,
            C,
            counter,
            vec![],
            vec![],
            vec![(V_valid, 1), (V_v, -1)],
          );
          counter += 1;
          // x[k]
          (A, B, C) = Instance::gen_constr(
            A,
            B,
            C,
            counter,
            [
              vec![(V_tau, 1)],
              (0..2 * num_inputs_unpadded - 2)
                .map(|i| (V_input_dot_prod(i), -1))
                .collect(),
            ]
            .concat(),
            vec![(V_cnst, 1)],
            vec![(V_x, 1)],
          );
          counter += 1;
          // D[k] = x[k] * (pi[k + 1] + (1 - v[k + 1]))
          (A, B, C) = Instance::gen_constr(
            A,
            B,
            C,
            counter,
            vec![(V_x, 1)],
            vec![(V_spi, 1), (V_cnst, 1), (V_sv, -1)],
            vec![(V_d, 1)],
          );
          counter += 1;
          // pi[k] = v[k] * D[k]
          (A, B, C) = Instance::gen_constr(
            A,
            B,
            C,
            counter,
            vec![(V_v, 1)],
            vec![(V_d, 1)],
            vec![(V_pi, 1)],
          );
          counter += 1;

          tmp_nnz_A += 4 * num_inputs_unpadded - 2;
          tmp_nnz_B += 2 * num_inputs_unpadded + 2;
          tmp_nnz_C += 2 * num_inputs_unpadded + 2;
        }

        // constraints for memory extraction
        // Note that we do not need v nor x
        // Physical Memory
        for i in 0..num_phy_ops[b] {
          // PMR = r * PD
          (A, B, C) = Instance::gen_constr(
            A,
            B,
            C,
            counter,
            vec![(V_r(1), 1)],
            vec![(V_PD(i), 1)],
            vec![(V_PMR(i), 1)],
          );
          counter += 1;
          // PMC = (1 or PMC[i-1]) * (tau - PA - PMR)
          if i == 0 {
            (A, B, C) = Instance::gen_constr(
              A,
              B,
              C,
              counter,
              vec![(V_cnst, 1)],
              vec![(V_tau, 1), (V_PA(i), -1), (V_PMR(i), -1)],
              vec![(V_PMC(i), 1)],
            );
          } else {
            (A, B, C) = Instance::gen_constr(
              A,
              B,
              C,
              counter,
              vec![(V_PMC(i - 1), 1)],
              vec![(V_tau, 1), (V_PA(i), -1), (V_PMR(i), -1)],
              vec![(V_PMC(i), 1)],
            );
          }
          counter += 1;
        }
        counter += 1;
        // Pd
        (A, B, C) = Instance::gen_constr(
          A,
          B,
          C,
          counter,
          // Incorporate Px directly into Pd
          vec![if num_phy_ops[b] == 0 {
            (V_cnst, 1)
          } else {
            (V_PMC(num_phy_ops[b] - 1), 1)
          }],
          vec![(V_Psp, 1), (V_cnst, 1), (V_sv, -1)],
          vec![(V_Pd, 1)],
        );
        counter += 1;
        // Pp
        (A, B, C) = Instance::gen_constr(
          A,
          B,
          C,
          counter,
          vec![(V_v, 1)],
          vec![(V_Pd, 1)],
          vec![(V_Pp, 1)],
        );
        counter += 1;

        tmp_nnz_A += 3 * num_phy_ops[b] + 2;
        tmp_nnz_B += 7 * num_phy_ops[b] + 4;
        tmp_nnz_C += 3 * num_phy_ops[b] + 2;

        // Virtual Memory
        for i in 0..num_vir_ops[b] {
          // VMR1 = r * VD
          (A, B, C) = Instance::gen_constr(
            A,
            B,
            C,
            counter,
            vec![(V_r(1), 1)],
            vec![(V_VD(b, i), 1)],
            vec![(V_VMR1(b, i), 1)],
          );
          counter += 1;
          // VMR2 = r^2 * VL
          (A, B, C) = Instance::gen_constr(
            A,
            B,
            C,
            counter,
            vec![(V_r(2), 1)],
            vec![(V_VL(b, i), 1)],
            vec![(V_VMR2(b, i), 1)],
          );
          counter += 1;
          // VMR3 = r^3 * VT
          (A, B, C) = Instance::gen_constr(
            A,
            B,
            C,
            counter,
            vec![(V_r(3), 1)],
            vec![(V_VT(b, i), 1)],
            vec![(V_VMR3(b, i), 1)],
          );
          counter += 1;
          // VMC = (1 or VMC[i-1]) * (tau - VA - VMR1 - VMR2 - VMR3)
          if i == 0 {
            (A, B, C) = Instance::gen_constr(
              A,
              B,
              C,
              counter,
              vec![(V_cnst, 1)],
              vec![
                (V_tau, 1),
                (V_VA(b, i), -1),
                (V_VMR1(b, i), -1),
                (V_VMR2(b, i), -1),
                (V_VMR3(b, i), -1),
              ],
              vec![(V_VMC(b, i), 1)],
            );
          } else {
            (A, B, C) = Instance::gen_constr(
              A,
              B,
              C,
              counter,
              vec![(V_VMC(b, i - 1), 1)],
              vec![
                (V_tau, 1),
                (V_VA(b, i), -1),
                (V_VMR1(b, i), -1),
                (V_VMR2(b, i), -1),
                (V_VMR3(b, i), -1),
              ],
              vec![(V_VMC(b, i), 1)],
            );
          }
          counter += 1;
        }
        counter += 1;
        // Vd
        (A, B, C) = Instance::gen_constr(
          A,
          B,
          C,
          counter,
          // Incorporate Vx directly into Vd
          vec![if num_vir_ops[b] == 0 {
            (V_cnst, 1)
          } else {
            (V_VMC(b, num_vir_ops[b] - 1), 1)
          }],
          vec![(V_Vsp, 1), (V_cnst, 1), (V_sv, -1)],
          vec![(V_Vd, 1)],
        );
        counter += 1;
        // Vp
        (A, B, C) = Instance::gen_constr(
          A,
          B,
          C,
          counter,
          vec![(V_v, 1)],
          vec![(V_Vd, 1)],
          vec![(V_Vp, 1)],
        );
        counter += 1;

        tmp_nnz_A += 5 * num_vir_ops[b] + 2;
        tmp_nnz_B += 13 * num_vir_ops[b] + 4;
        tmp_nnz_C += 5 * num_vir_ops[b] + 2;

        (A, B, C)
      };

      // Check if num_cons > block_num_cons
      block_max_num_cons = max(block_max_num_cons, counter);
      block_num_cons.push(counter);

      // Recalculate num_non_zero_entries
      block_num_non_zero_entries = max(
        max(max(block_num_non_zero_entries, tmp_nnz_A), tmp_nnz_B),
        tmp_nnz_C,
      );
      A_list.push(A);
      B_list.push(B);
      C_list.push(C);

      if PRINT_SIZE {
        let max_nnz = max(tmp_nnz_A, max(tmp_nnz_B, tmp_nnz_C));
        let total_var = num_vars_per_block[b]
          + 2 * num_inputs_unpadded.next_power_of_two()
          + (2 * num_phy_ops[b] + 4 * num_vir_ops[b]).next_power_of_two()
          + 2 * 8;
        let num_exec = block_num_proofs[b];
        println!(
          "{:10} {:4} x {:4} {:4} {:4}",
          format!("Block {}", b),
          counter,
          total_var,
          max_nnz,
          num_exec
        );
        total_inst_commit_size += max_nnz;
        total_var_commit_size += total_var * num_exec;
        total_cons_exec_size += counter * num_exec;
      }
    }

    if PRINT_SIZE {
      println!("Total Num of Blocks: {}", num_instances);
      println!("Total Inst Commit Size: {}", total_inst_commit_size);
      println!("Total Var Commit Size: {}", total_var_commit_size);
      println!("Total Cons Exec Size: {}", total_cons_exec_size);
    }

    let block_num_vars = 8 * num_vars;
    let block_inst = Instance::new(
      num_instances,
      block_max_num_cons,
      block_num_cons,
      block_num_vars,
      &A_list,
      &B_list,
      &C_list,
    )
    .unwrap();
    (
      block_num_vars,
      block_max_num_cons,
      block_num_non_zero_entries,
      block_inst,
    )
  }

  /// PAIRWISE_CHECK is consisted of two parts:
  ///
  /// CONSIS_CHECK
  /// takes in consis_w3 = <_, _, _, _, i, o, _, _>
  /// and verifies (o[k] - i[k + 1]) * i[k + 1] = 0 for all k
  ///
  /// Input composition:
  ///           Op[k]                        Op[k + 1]
  ///   0   1   2   3   4   5 ...  |   0   1   2   3   4   5
  ///   _   _   _   _   i   o      |   _   _   _   _   i   o
  ///
  /// --
  ///
  /// PHY_MEM_COHERE
  /// takes in addr_mem = <v, D, addr, val>
  /// and verifies that
  /// 1. (v[k] - 1) * v[k + 1] = 0: if the current entry is invalid, the next entry is also invalid
  /// 2. v[k + 1] * (1 - (addr[k + 1] - addr[k])) * (addr[k + 1] - addr[k]) = 0: address difference is 0 or 1, unless the next entry is invalid
  /// 3. v[k + 1] * (1 - (addr[k + 1] - addr[k])) * (val[k + 1] - val[k]) = 0: either address difference is 1, or value are the same, unless the next entry is invalid
  /// So we set D = v[k + 1] * (1 - addr[k + 1] + addr[k])
  ///
  /// Input composition:
  ///     Op[k]           Op[k + 1]
  /// 0   1   2   3  |  4   5   6   7
  /// v   D addr val |  v   D addr val
  ///
  /// --
  ///
  /// VIR_MEM_COHERE
  /// takes in addr_mem = <v, D1, addr, data, ls, ts, _, _> (need to keep the last entry 0 for permutation)
  /// and verifies that
  /// 1. (v[k] - 1) * v[k + 1] = 0: if the current entry is invalid, the next entry is also invalid
  /// 2. v[k + 1] * (1 - (addr[k + 1] - addr[k])) * (addr[k + 1] - addr[k]) = 0: addr difference is 0 or 1, unless the next entry is invalid
  /// 3. v[k + 1] * (1 - (addr[k + 1] - addr[k])) * C_>=(ts[k + 1], ts[k]) = 0: either addr difference is 1, or ts is increasing
  /// 4. v[k + 1] * (1 - (addr[k + 1] - addr[k])) * (ls[k + 1] - STORE) * (data[k + 1] - data[k]) = 0: either addr difference is 1, or next op is STORE, or data are the same
  /// 5. v[k + 1] * (addr[k + 1] - addr[k]) * (ls[k + 1] - STORE) = 0: either phy addr are the same, or next op is STORE
  /// So we set D1 = v[k + 1] * (1 - phy_addr[k + 1] + phy_addr[k])
  ///           D2 = D1 * (ls[i+1] - STORE)
  /// Where STORE = 0
  /// Input composition:
  ///             Op[k]                           Op[k + 1]              D2 & bits of ts[k + 1] - ts[k]
  /// 0   1   2   3   4   5   6   7  |  0   1   2   3   4   5   6   7  |  0   1   2   3   4
  /// v  D1   a   d  ls  ts   _   _  |  v  D1   a   d  ls  ts   _   _  | D2  EQ  B0  B1  ...
  pub fn gen_pairwise_check_inst<const PRINT_SIZE: bool>(
    max_ts_width: usize,
    mem_addr_ts_bits_size: usize,
    // Remaining parameters used only by printing
    consis_num_proofs: usize,
    total_num_phy_mem_accesses: usize,
    total_num_vir_mem_accesses: usize,
  ) -> (usize, usize, usize, Instance) {
    if PRINT_SIZE {
      println!("\n\n--\nPAIRWISE INSTS");
      println!(
        "{:10} {:>4}   {:>4} {:>4} {:>4}",
        "", "con", "var", "nnz", "exec"
      );
    }
    // Variable used by printing
    let mut total_inst_commit_size = 0;
    let mut total_var_commit_size = 0;
    let mut total_cons_exec_size = 0;

    let pairwise_check_num_vars = max(8, mem_addr_ts_bits_size);
    let pairwise_check_max_num_cons = 8 + max_ts_width;
    let pairwise_check_num_cons = vec![2, 4, 8 + max_ts_width];
    let pairwise_check_num_non_zero_entries: usize = max(13 + max_ts_width, 5 + 2 * max_ts_width);

    let pairwise_check_inst = {
      let mut A_list = Vec::new();
      let mut B_list = Vec::new();
      let mut C_list = Vec::new();

      // CONSIS_CHECK
      let (A, B, C) = {
        let width = pairwise_check_num_vars;

        let V_i = 4;
        let V_o = 5;

        let mut A: Vec<(usize, usize, [u8; 32])> = Vec::new();
        let mut B: Vec<(usize, usize, [u8; 32])> = Vec::new();
        let mut C: Vec<(usize, usize, [u8; 32])> = Vec::new();

        // R1CS:
        // Output matches input
        (A, B, C) = Instance::gen_constr(
          A,
          B,
          C,
          0,
          vec![(V_o, 1), (width + V_i, -1)],
          vec![(width + V_i, 1)],
          vec![],
        );

        if PRINT_SIZE {
          let max_nnz = 2;
          let total_var = 16;
          let num_exec = consis_num_proofs;
          println!(
            "{:10} {:4} x {:4} {:4} {:4}",
            "Cohere", 1, total_var, max_nnz, consis_num_proofs
          );
          total_inst_commit_size += max_nnz;
          total_var_commit_size += total_var * num_exec;
          total_cons_exec_size += num_exec;
        }
        (A, B, C)
      };
      A_list.push(A);
      B_list.push(B);
      C_list.push(C);

      // PHY_MEM_COHERE
      let (A, B, C) = {
        let width = pairwise_check_num_vars;

        let V_valid = 0;
        let V_cnst = V_valid;
        let V_D = 1;
        let V_addr = 2;
        let V_val = 3;

        let mut A: Vec<(usize, usize, [u8; 32])> = Vec::new();
        let mut B: Vec<(usize, usize, [u8; 32])> = Vec::new();
        let mut C: Vec<(usize, usize, [u8; 32])> = Vec::new();

        let mut num_cons = 0;
        // (v[k] - 1) * v[k + 1] = 0
        (A, B, C) = Instance::gen_constr(
          A,
          B,
          C,
          num_cons,
          vec![(V_valid, 1), (V_cnst, -1)],
          vec![(width + V_valid, 1)],
          vec![],
        );
        num_cons += 1;
        // v[k + 1] * (1 - addr[k + 1] + addr[k]) = D[k]
        (A, B, C) = Instance::gen_constr(
          A,
          B,
          C,
          num_cons,
          vec![(width + V_valid, 1)],
          vec![(V_cnst, 1), (width + V_addr, -1), (V_addr, 1)],
          vec![(V_D, 1)],
        );
        num_cons += 1;
        // D[k] * (addr[k + 1] - addr[k]) = 0
        (A, B, C) = Instance::gen_constr(
          A,
          B,
          C,
          num_cons,
          vec![(V_D, 1)],
          vec![(width + V_addr, 1), (V_addr, -1)],
          vec![],
        );
        num_cons += 1;
        // D[k] * (val[k + 1] - val[k]) = 0
        (A, B, C) = Instance::gen_constr(
          A,
          B,
          C,
          num_cons,
          vec![(V_D, 1)],
          vec![(width + V_val, 1), (V_val, -1)],
          vec![],
        );
        num_cons += 1;

        if PRINT_SIZE {
          let max_nnz = 8;
          let total_var = 16;
          let num_exec = total_num_phy_mem_accesses;
          println!(
            "{:10} {:4} x {:4} {:4} {:4}",
            "Phy Mem", num_cons, total_var, max_nnz, total_num_phy_mem_accesses
          );
          total_inst_commit_size += max_nnz;
          total_var_commit_size += total_var * num_exec;
          total_cons_exec_size += num_cons * num_exec;
        }
        (A, B, C)
      };
      A_list.push(A);
      B_list.push(B);
      C_list.push(C);

      // VIR_MEM_COHERE
      let (A, B, C) = {
        let width = pairwise_check_num_vars;

        let V_valid = 0;
        let V_cnst = V_valid;
        let V_D1 = 1;
        let V_addr = 2;
        let V_data = 3;
        let V_ls = 4;
        let V_ts = 5;
        let V_D2 = 2 * width;
        let V_EQ = 2 * width + 1;
        let V_B = |i| 2 * width + 2 + i;

        let mut A: Vec<(usize, usize, [u8; 32])> = Vec::new();
        let mut B: Vec<(usize, usize, [u8; 32])> = Vec::new();
        let mut C: Vec<(usize, usize, [u8; 32])> = Vec::new();

        let mut num_cons = 0;
        // Sortedness
        // (v[k] - 1) * v[k + 1] = 0
        (A, B, C) = Instance::gen_constr(
          A,
          B,
          C,
          num_cons,
          vec![(V_valid, 1), (V_cnst, -1)],
          vec![(width + V_valid, 1)],
          vec![],
        );
        num_cons += 1;
        // D1[k] = v[k + 1] * (1 - addr[k + 1] + addr[k])
        (A, B, C) = Instance::gen_constr(
          A,
          B,
          C,
          num_cons,
          vec![(width + V_valid, 1)],
          vec![(V_cnst, 1), (width + V_addr, -1), (V_addr, 1)],
          vec![(V_D1, 1)],
        );
        num_cons += 1;
        // D1[k] * (addr[k + 1] - addr[k]) = 0
        (A, B, C) = Instance::gen_constr(
          A,
          B,
          C,
          num_cons,
          vec![(V_D1, 1)],
          vec![(width + V_addr, 1), (V_addr, -1)],
          vec![],
        );
        num_cons += 1;
        // EQ
        (A, B, C) = Instance::gen_constr(
          A,
          B,
          C,
          num_cons,
          vec![(V_EQ, 1)],
          vec![(V_EQ, 1)],
          vec![(V_EQ, 1)],
        );
        num_cons += 1;
        // C>=
        for i in 0..max_ts_width {
          // Bi * Bi = Bi
          (A, B, C) = Instance::gen_constr(
            A,
            B,
            C,
            num_cons,
            vec![(V_B(i), 1)],
            vec![(V_B(i), 1)],
            vec![(V_B(i), 1)],
          );
          num_cons += 1;
        }
        // D1[k] * (ts[k + 1] - ts[k]) = EQ + \Sum_i B_i
        (A, B, C) = Instance::gen_constr(
          A,
          B,
          C,
          num_cons,
          vec![(V_D1, 1)],
          vec![(width + V_ts, 1), (V_ts, -1)],
          [
            vec![(V_EQ, 1)],
            (0..max_ts_width)
              .map(|i| (V_B(i), i.pow2() as isize))
              .collect(),
          ]
          .concat(),
        );
        num_cons += 1;

        // Consistency
        // D1[k] * (ls[k + 1] - STORE) = D2[k], where STORE = 0
        (A, B, C) = Instance::gen_constr(
          A,
          B,
          C,
          num_cons,
          vec![(V_D1, 1)],
          vec![(width + V_ls, 1)],
          vec![(V_D2, 1)],
        );
        num_cons += 1;
        // D2[k] * (data[k + 1] - data[k]) = 0
        (A, B, C) = Instance::gen_constr(
          A,
          B,
          C,
          num_cons,
          vec![(V_D2, 1)],
          vec![(width + V_data, 1), (V_data, -1)],
          vec![],
        );
        num_cons += 1;
        // (1 - D1[k]) * (ls[k + 1] - STORE) = 0, where STORE = 0
        (A, B, C) = Instance::gen_constr(
          A,
          B,
          C,
          num_cons,
          vec![(V_cnst, 1), (V_D1, -1)],
          vec![(width + V_ls, 1)],
          vec![],
        );
        num_cons += 1;

        if PRINT_SIZE {
          let max_nnz = pairwise_check_num_non_zero_entries;
          let total_var = 2 * pairwise_check_num_vars;
          let num_exec = total_num_phy_mem_accesses;
          println!(
            "{:10} {:4} x {:4} {:4} {:4}",
            "Vir Mem", num_cons, total_var, max_nnz, total_num_vir_mem_accesses
          );
          total_inst_commit_size += max_nnz;
          total_var_commit_size += total_var * num_exec;
          total_cons_exec_size += num_cons * num_exec;
        }
        (A, B, C)
      };
      A_list.push(A);
      B_list.push(B);
      C_list.push(C);

      if PRINT_SIZE {
        let mut num_instances = 1;
        if total_num_phy_mem_accesses > 0 {
          num_instances += 1;
        }
        if total_num_vir_mem_accesses > 0 {
          num_instances += 1;
        }
        println!("Total Num of Blocks: {}", num_instances);
        println!("Total Inst Commit Size: {}", total_inst_commit_size);
        println!("Total Var Commit Size: {}", total_var_commit_size);
        println!("Total Cons Exec Size: {}", total_cons_exec_size);
      }

      let pairwise_check_inst = Instance::new(
        3,
        pairwise_check_max_num_cons,
        pairwise_check_num_cons,
        4 * pairwise_check_num_vars,
        &A_list,
        &B_list,
        &C_list,
      )
      .unwrap();
      pairwise_check_inst
    };
    (
      pairwise_check_num_vars,
      pairwise_check_max_num_cons,
      pairwise_check_num_non_zero_entries,
      pairwise_check_inst,
    )
  }

  /// Generates PERM_ROOT instance based on parameters
  /// Witnesses of PERM_ROOT is consisted of [w0, w1, w2, w3], each of size num_vars
  /// w0: tau, r, r^2, ...
  /// w1: one block_inputs entry: v, _, i0, i1, ..., o0, o1, ...
  /// w2: one block_inputs entry dot product <r>: _, _, ZO, r * i1, r^2 * i2, r^3 * i3, ...
  /// w3: one root of the polynomial: v, x, pi, D, I, O, _, _
  /// w4: shifted w3: v[k+1], x[k+1], pi[k+1], D[k+1], ...
  /// where I = v * (v + i0 + r * i1 + r^2 * i2 + ...),
  ///       O = v * (v + ZO)
  ///       ZO * r^n = r^n * o0 + r^(n + 1) * o1, ...,
  /// are used by the consistency check, AND
  /// v[k]  <- whether the entry is valid
  /// x[k]  <- one root of the polynomial: v * (tau - i0 - r * i1 - r^2 * i2 - ...)
  /// pi[k] <- v[k] * D[k]
  /// D[k] <- x[k] * (pi[k + 1] + (1 - v[k + 1]))
  /// Note: Only process the first num_inputs_unpadded inputs since the rest are unused
  pub fn gen_perm_root_inst<const PRINT_SIZE: bool>(
    num_inputs_unpadded: usize,
    num_vars: usize,
    // Remaining parameters used only by printing
    consis_num_proofs: usize,
    total_num_phy_mem_accesses: usize,
    total_num_vir_mem_accesses: usize,
  ) -> (usize, usize, Instance) {
    if PRINT_SIZE {
      println!("\n\n--\nPERM INSTS");
      println!(
        "{:10} {:>4}   {:>4} {:>4} {:>4}",
        "", "con", "var", "nnz", "exec"
      );
    }
    // Variable used by printing
    let mut total_inst_commit_size = 0;
    let mut total_var_commit_size = 0;
    let mut total_cons_exec_size = 0;

    let perm_root_num_cons = 2 * num_inputs_unpadded + 4;
    let perm_root_num_non_zero_entries = 4 * num_inputs_unpadded + 5;
    let perm_root_inst = {
      let (A, B, C) = {
        let mut A: Vec<(usize, usize, [u8; 32])> = Vec::new();
        let mut B: Vec<(usize, usize, [u8; 32])> = Vec::new();
        let mut C: Vec<(usize, usize, [u8; 32])> = Vec::new();

        let V_tau = 0;
        // V_r(0) == tau and should be skipped!
        let V_r = |i: usize| i;

        let V_valid = num_vars;
        let V_cnst = V_valid;
        let V_input = |i: usize| num_vars + 2 + i;
        let V_output = |i: usize| num_vars + 2 + (num_inputs_unpadded - 1) + i;

        let V_ZO = 2 * num_vars + 2;
        let V_input_dot_prod = |i: usize| {
          if i == 0 {
            V_input(0)
          } else {
            2 * num_vars + 2 + i
          }
        };
        let V_output_dot_prod = |i: usize| 2 * num_vars + 2 + (num_inputs_unpadded - 1) + i;

        let V_v = 3 * num_vars;
        let V_x = 3 * num_vars + 1;
        let V_pi = 3 * num_vars + 2;
        let V_d = 3 * num_vars + 3;
        let V_I = 3 * num_vars + 4;
        let V_O = 3 * num_vars + 5;

        let V_sv = 4 * num_vars;
        let V_spi = 4 * num_vars + 2;

        let mut constraint_count = 0;

        // correctness of w2
        // for i1..
        for i in 1..num_inputs_unpadded - 1 {
          (A, B, C) = Instance::gen_constr(
            A,
            B,
            C,
            constraint_count,
            vec![(V_input(i), 1)],
            vec![(V_r(i), 1)],
            vec![(V_input_dot_prod(i), 1)],
          );
          constraint_count += 1;
        }
        // for o0, o1..
        for i in 0..num_inputs_unpadded - 1 {
          (A, B, C) = Instance::gen_constr(
            A,
            B,
            C,
            constraint_count,
            vec![(V_output(i), 1)],
            vec![(V_r(i + num_inputs_unpadded - 1), 1)],
            vec![(V_output_dot_prod(i), 1)],
          );
          constraint_count += 1;
        }
        // ZO * r^n = r^n * o0 + r^(n + 1) * o1, ...
        (A, B, C) = Instance::gen_constr(
          A,
          B,
          C,
          constraint_count,
          vec![(V_ZO, 1)],
          vec![(V_r(num_inputs_unpadded - 1), 1)],
          (0..num_inputs_unpadded - 1)
            .map(|i| (V_output_dot_prod(i), 1))
            .collect(),
        );
        constraint_count += 1;
        // I = v * (v + i0 + r * i1 + r^2 * i2 + ...)
        (A, B, C) = Instance::gen_constr(
          A,
          B,
          C,
          constraint_count,
          vec![(V_valid, 1)],
          [
            vec![(V_cnst, 1)],
            (0..num_inputs_unpadded - 1)
              .map(|i| (V_input_dot_prod(i), 1))
              .collect(),
          ]
          .concat(),
          vec![(V_I, 1)],
        );
        constraint_count += 1;
        // O = v * (v + ZO)
        (A, B, C) = Instance::gen_constr(
          A,
          B,
          C,
          constraint_count,
          vec![(V_valid, 1)],
          vec![(V_valid, 1), (V_ZO, 1)],
          vec![(V_O, 1)],
        );
        constraint_count += 1;
        // v[k]
        (A, B, C) = Instance::gen_constr(
          A,
          B,
          C,
          constraint_count,
          vec![],
          vec![],
          vec![(V_valid, 1), (V_v, -1)],
        );
        constraint_count += 1;
        // x[k]
        (A, B, C) = Instance::gen_constr(
          A,
          B,
          C,
          constraint_count,
          [
            vec![(V_tau, 1)],
            (0..2 * num_inputs_unpadded - 2)
              .map(|i| (V_input_dot_prod(i), -1))
              .collect(),
          ]
          .concat(),
          vec![(num_vars, 1)],
          vec![(V_x, 1)],
        );
        constraint_count += 1;
        // D[k] = x[k] * (pi[k + 1] + (1 - v[k + 1]))
        (A, B, C) = Instance::gen_constr(
          A,
          B,
          C,
          constraint_count,
          vec![(V_x, 1)],
          vec![(V_spi, 1), (V_cnst, 1), (V_sv, -1)],
          vec![(V_d, 1)],
        );
        constraint_count += 1;
        // pi[k] = v[k] * D[k]
        (A, B, C) = Instance::gen_constr(
          A,
          B,
          C,
          constraint_count,
          vec![(V_v, 1)],
          vec![(V_d, 1)],
          vec![(V_pi, 1)],
        );
        constraint_count += 1;

        if PRINT_SIZE {
          let max_nnz = perm_root_num_non_zero_entries;
          let total_var = 3 * num_vars + 16;
          let num_exec = total_num_phy_mem_accesses;
          println!(
            "{:10} {:4} x {:4} {:4} {:4}",
            "Perm Root",
            constraint_count,
            total_var,
            max_nnz,
            consis_num_proofs + total_num_phy_mem_accesses + total_num_vir_mem_accesses
          );
          total_inst_commit_size += max_nnz;
          total_var_commit_size += total_var * num_exec;
          total_cons_exec_size += constraint_count * num_exec;
        }
        (A, B, C)
      };

      let A_list = vec![A.clone()];
      let B_list = vec![B.clone()];
      let C_list = vec![C.clone()];

      if PRINT_SIZE {
        let mut num_instances = 1;
        if total_num_phy_mem_accesses > 0 {
          num_instances += 1;
        }
        if total_num_vir_mem_accesses > 0 {
          num_instances += 1;
        }
        println!("Total Num of Blocks: {}", num_instances);
        println!("Total Inst Commit Size: {}", total_inst_commit_size);
        println!("Total Var Commit Size: {}", total_var_commit_size);
        println!("Total Cons Exec Size: {}", total_cons_exec_size);
      }

      let perm_root_inst = Instance::new(
        1,
        perm_root_num_cons,
        vec![perm_root_num_cons],
        8 * num_vars,
        &A_list,
        &B_list,
        &C_list,
      )
      .unwrap();
      perm_root_inst
    };
<<<<<<< HEAD
    (
      perm_root_num_cons,
      perm_root_num_non_zero_entries,
      perm_root_inst,
    )
  }

  /*
  /// Generates PERM_POLY instance based on parameters
  /// The strategy is to compute the local polynomials (evaluated on tau) for each block instance
  /// Each w3[p][2] (i.e. w3[p][0][2]) stores the product pi for instance P. The verifier obtains all P of them and multiply them together.
  /// The correct formular is pi[k] = v[k] * x[k] * (pi[k+1] + (1 - v[k+1])))
  /// To do this, think of each entry of w3[k] (w3[p][k]) as a tuple (v, x, pi, D)
  /// v[k]  <- whether the entry is valid
  /// x[k]  <- \tau - (\sum_i a_i * r^{i-1})
  /// pi[k] <- v[k] * D[k]
  /// D[k] <- x[k] * (pi[k + 1] + (1 - v[k + 1]))
  pub fn gen_perm_poly_inst() -> (usize, usize, Instance) {
    let perm_poly_num_cons = 2;
    let perm_poly_num_non_zero_entries = 4;

    let perm_poly_inst = {
      let (A, B, C) = {
        let mut A: Vec<(usize, usize, [u8; 32])> = Vec::new();
        let mut B: Vec<(usize, usize, [u8; 32])> = Vec::new();
        let mut C: Vec<(usize, usize, [u8; 32])> = Vec::new();

        let V_valid = 0;
        let V_cnst = V_valid;
        let V_x = 1;
        let V_pi = 2;
        let V_d = 3;
        let width = 4;

        let mut constraint_count = 0;
        // D[k] = x[k] * (pi[k + 1] + (1 - v[k + 1]))
        (A, B, C) = Instance::gen_constr(A, B, C,
          constraint_count,
          vec![(V_x, 1)],
          vec![(width + V_pi, 1), (V_cnst, 1), (width + V_valid, -1)],
          vec![(V_d, 1)]);
        constraint_count += 1;
        // pi[k] = v[k] * D[k]
        (A, B, C) = Instance::gen_constr(A, B, C,
          constraint_count, vec![(V_valid, 1)], vec![(V_d, 1)], vec![(V_pi, 1)]);
        (A, B, C)
      };

      let A_list = vec![A.clone()];
      let B_list = vec![B.clone()];
      let C_list = vec![C.clone()];

      let perm_poly_inst = Instance::new(1, perm_poly_num_cons, 2 * 4, &A_list, &B_list, &C_list).unwrap();

      perm_poly_inst
    };
    (perm_poly_num_cons, perm_poly_num_non_zero_entries, perm_poly_inst)
  }
  */

  /*
  /// Generates VIR_MEM_COHERE instance based on parameters
  /// VIR_MEM_COHERE takes in addr_mem = <v, D1, phy_addr, vir_addr, data, ls, ts, _> (need to keep the last entry 0 for permutation)
  /// and verifies that
  /// 1. (v[k] - 1) * v[k + 1] = 0: if the current entry is invalid, the next entry is also invalid
  /// 2. v[k + 1] * (1 - (phy_addr[k + 1] - phy_addr[k])) * (phy_addr[k + 1] - phy_addr[k]) = 0: phy addr difference is 0 or 1, unless the next entry is invalid
  /// 3. v[k + 1] * (1 - (phy_addr[k + 1] - phy_addr[k])) * (vir_addr[k + 1] - vir_addr[k]) * vir_addr[k + 1] = 0: either phy addr difference is 1, or vir addr are the same, or next vir addr is 0
  /// 4. v[k + 1] * (1 - (phy_addr[k + 1] - phy_addr[k])) * (data[k + 1] - data[k]) = 0: either phy addr difference is 1, or data are the same
  /// 5. v[k + 1] * (1 - (phy_addr[k + 1] - phy_addr[k])) * C_>=(ts[k + 1], ts[k]) = 0: either phy addr difference is 1, or ts is increasing
  /// 6. v[k + 1] * (phy_addr[k + 1] - phy_addr[k]) * (1 - ls[k + 1]) = 0: either phy addr are the same, or next op is STORE
  /// So we set D1 = v[k + 1] * (1 - phy_addr[k + 1] + phy_addr[k])
  ///           D2 = v[k + 1] * (phy_addr[k + 1] - phy_addr[k])
  ///           D3 = D1 * (vir_addr[k + 1] - vir_addr[k])
  /// Input composition:
  ///             Op[k]                           Op[k + 1]              D2, D3 & bits of ts[k + 1] - ts[k]
  /// 0   1   2   3   4   5   6   7  |  0   1   2   3   4   5   6   7  |  0   1   2   3   4
  /// v  D1  pa  va data ls  ts   _  |  v  D1  pa  va data ls  ts   _  | D2  D3  EQ  B0  B1  ...
  pub fn gen_vir_mem_cohere_inst(max_ts_width: usize, mem_addr_ts_bits_size: usize) -> (usize, usize, usize, Instance) {
    let vir_mem_cohere_num_vars = max(2 * 8, mem_addr_ts_bits_size) / 2;
    let width = vir_mem_cohere_num_vars;
    let vir_mem_cohere_num_cons = max_ts_width + 10;
    let vir_mem_cohere_num_non_zero_entries = max(15 + max_ts_width, 5 + 2 * max_ts_width);

    let vir_mem_cohere_inst = {
      let V_valid = 0;
      let V_cnst = V_valid;
      let V_D1 = 1;
      let V_pa = 2;
      let V_va = 3;
      let V_data = 4;
      let V_ls = 5;
      let V_ts = 6;
      let V_D2 = 2 * width;
      let V_D3 = 2 * width + 1;
      let V_EQ = 2 * width + 2;
      let V_B = |i| 2 * width + 3 + i;

      let mut A_list = Vec::new();
      let mut B_list = Vec::new();
      let mut C_list = Vec::new();

      let (A, B, C) = {
        let mut A: Vec<(usize, usize, [u8; 32])> = Vec::new();
        let mut B: Vec<(usize, usize, [u8; 32])> = Vec::new();
        let mut C: Vec<(usize, usize, [u8; 32])> = Vec::new();

        let mut num_cons = 0;
        // (v[k] - 1) * v[k + 1] = 0
        (A, B, C) = Instance::gen_constr(A, B, C,
          num_cons, vec![(V_valid, 1), (V_cnst, -1)], vec![(width + V_valid, 1)], vec![]);
        num_cons += 1;
        // D1[k] = v[k + 1] * (1 - pa[k + 1] + pa[k])
        (A, B, C) = Instance::gen_constr(A, B, C,
          num_cons, vec![(width + V_valid, 1)], vec![(V_cnst, 1), (width + V_pa, -1), (V_pa, 1)], vec![(V_D1, 1)]);
        num_cons += 1;
        // D2[k] = v[k + 1] * (pa[k + 1] - pa[k])
        (A, B, C) = Instance::gen_constr(A, B, C,
          num_cons, vec![(width + V_valid, 1)], vec![(width + V_pa, 1), (V_pa, -1)], vec![(V_D2, 1)]);
        num_cons += 1;
        // D3[k] = D1[k] * (vir_addr[k + 1] - vir_addr[k])
        (A, B, C) = Instance::gen_constr(A, B, C,
          num_cons, vec![(V_D1, 1)], vec![(width + V_va, 1), (V_va, -1)], vec![(V_D3, 1)]);
        num_cons += 1;
        // D1[k] * (pa[k + 1] - pa[k]) = 0
        (A, B, C) = Instance::gen_constr(A, B, C,
          num_cons, vec![(V_D1, 1)], vec![(width + V_pa, 1), (V_pa, -1)], vec![]);
        num_cons += 1;
        // D3[k] * va[k + 1] = 0
        (A, B, C) = Instance::gen_constr(A, B, C,
          num_cons, vec![(V_D3, 1)], vec![(width + V_va, 1)], vec![]);
        num_cons += 1;
        // D1[k] * (data[k + 1] - data[k]) = 0
        (A, B, C) = Instance::gen_constr(A, B, C,
          num_cons, vec![(V_D1, 1)], vec![(width + V_data, 1), (V_data, -1)], vec![]);
        num_cons += 1;
        // D2[k] * (1 - ls[k + 1]) = 0
        (A, B, C) = Instance::gen_constr(A, B, C,
          num_cons, vec![(V_D2, 1)], vec![(V_cnst, 1), (width + V_ls, -1)], vec![]);
        num_cons += 1;
        // EQ
        (A, B, C) = Instance::gen_constr(A, B, C,
          num_cons, vec![(V_EQ, 1)], vec![(V_EQ, 1)], vec![(V_EQ, 1)]);
        num_cons += 1;
        // Bits of D4 - EQ
        for i in 0..max_ts_width {
          // Bi * Bi = Bi
          (A, B, C) = Instance::gen_constr(A, B, C,
            num_cons, vec![(V_B(i), 1)], vec![(V_B(i), 1)], vec![(V_B(i), 1)]);
          num_cons += 1;
        }
        // D1[k] * (ts[k + 1] - ts[k]) = EQ + \Sum_i B_i
        (A, B, C) = Instance::gen_constr(A, B, C,
          num_cons, vec![(V_D1, 1)], vec![(width + V_ts, 1), (V_ts, -1)], [vec![(V_EQ, 1)], (0..max_ts_width).map(|i| (V_B(i), i.pow2() as isize)).collect()].concat()
        );

        (A, B, C)
      };
      A_list.push(A);
      B_list.push(B);
      C_list.push(C);

      let vir_mem_cohere_inst = Instance::new(1, vir_mem_cohere_num_cons, 4 * vir_mem_cohere_num_vars, &A_list, &B_list, &C_list).unwrap();

      vir_mem_cohere_inst
    };
    (vir_mem_cohere_num_vars, vir_mem_cohere_num_cons, vir_mem_cohere_num_non_zero_entries, vir_mem_cohere_inst)
  }
  */

  /*
  /// Checks if a given R1CSInstance is satisfiable with a given variables and inputs assignments
  pub fn is_sat(
    &self,
    vars: &VarsAssignment,
    inputs: &InputsAssignment,
  ) -> Result<bool, R1CSError> {
    if vars.assignment.len() > self.inst.get_num_vars() {
      return Err(R1CSError::InvalidNumberOfInputs);
    }

    if inputs.assignment.len() != self.inst.get_num_inputs() {
      return Err(R1CSError::InvalidNumberOfInputs);
    }

    // we might need to pad variables
    let padded_vars = {
      let num_padded_vars = self.inst.get_num_vars();
      let num_vars = vars.assignment.len();
      if num_padded_vars > num_vars {
        vars.pad(num_padded_vars)
      } else {
        vars.clone()
      }
    };

    Ok(
      self
        .inst
        .is_sat(&padded_vars.assignment, &inputs.assignment),
    )
  }
  */

  /*
  /// Constructs a new synthetic R1CS `Instance` and an associated satisfying assignment
  pub fn produce_synthetic_r1cs(
    num_cons: usize,
    num_vars: usize,
    num_inputs: usize,
  ) -> (Instance, VarsAssignment, InputsAssignment) {
    let (inst, vars, inputs) = R1CSInstance::produce_synthetic_r1cs(num_cons, num_vars, num_inputs);
    let digest = inst.get_digest();
=======
>>>>>>> 5c40ddcb
    (
      perm_root_num_cons,
      perm_root_num_non_zero_entries,
      perm_root_inst,
    )
  }
}<|MERGE_RESOLUTION|>--- conflicted
+++ resolved
@@ -1307,221 +1307,6 @@
       .unwrap();
       perm_root_inst
     };
-<<<<<<< HEAD
-    (
-      perm_root_num_cons,
-      perm_root_num_non_zero_entries,
-      perm_root_inst,
-    )
-  }
-
-  /*
-  /// Generates PERM_POLY instance based on parameters
-  /// The strategy is to compute the local polynomials (evaluated on tau) for each block instance
-  /// Each w3[p][2] (i.e. w3[p][0][2]) stores the product pi for instance P. The verifier obtains all P of them and multiply them together.
-  /// The correct formular is pi[k] = v[k] * x[k] * (pi[k+1] + (1 - v[k+1])))
-  /// To do this, think of each entry of w3[k] (w3[p][k]) as a tuple (v, x, pi, D)
-  /// v[k]  <- whether the entry is valid
-  /// x[k]  <- \tau - (\sum_i a_i * r^{i-1})
-  /// pi[k] <- v[k] * D[k]
-  /// D[k] <- x[k] * (pi[k + 1] + (1 - v[k + 1]))
-  pub fn gen_perm_poly_inst() -> (usize, usize, Instance) {
-    let perm_poly_num_cons = 2;
-    let perm_poly_num_non_zero_entries = 4;
-
-    let perm_poly_inst = {
-      let (A, B, C) = {
-        let mut A: Vec<(usize, usize, [u8; 32])> = Vec::new();
-        let mut B: Vec<(usize, usize, [u8; 32])> = Vec::new();
-        let mut C: Vec<(usize, usize, [u8; 32])> = Vec::new();
-
-        let V_valid = 0;
-        let V_cnst = V_valid;
-        let V_x = 1;
-        let V_pi = 2;
-        let V_d = 3;
-        let width = 4;
-
-        let mut constraint_count = 0;
-        // D[k] = x[k] * (pi[k + 1] + (1 - v[k + 1]))
-        (A, B, C) = Instance::gen_constr(A, B, C,
-          constraint_count,
-          vec![(V_x, 1)],
-          vec![(width + V_pi, 1), (V_cnst, 1), (width + V_valid, -1)],
-          vec![(V_d, 1)]);
-        constraint_count += 1;
-        // pi[k] = v[k] * D[k]
-        (A, B, C) = Instance::gen_constr(A, B, C,
-          constraint_count, vec![(V_valid, 1)], vec![(V_d, 1)], vec![(V_pi, 1)]);
-        (A, B, C)
-      };
-
-      let A_list = vec![A.clone()];
-      let B_list = vec![B.clone()];
-      let C_list = vec![C.clone()];
-
-      let perm_poly_inst = Instance::new(1, perm_poly_num_cons, 2 * 4, &A_list, &B_list, &C_list).unwrap();
-
-      perm_poly_inst
-    };
-    (perm_poly_num_cons, perm_poly_num_non_zero_entries, perm_poly_inst)
-  }
-  */
-
-  /*
-  /// Generates VIR_MEM_COHERE instance based on parameters
-  /// VIR_MEM_COHERE takes in addr_mem = <v, D1, phy_addr, vir_addr, data, ls, ts, _> (need to keep the last entry 0 for permutation)
-  /// and verifies that
-  /// 1. (v[k] - 1) * v[k + 1] = 0: if the current entry is invalid, the next entry is also invalid
-  /// 2. v[k + 1] * (1 - (phy_addr[k + 1] - phy_addr[k])) * (phy_addr[k + 1] - phy_addr[k]) = 0: phy addr difference is 0 or 1, unless the next entry is invalid
-  /// 3. v[k + 1] * (1 - (phy_addr[k + 1] - phy_addr[k])) * (vir_addr[k + 1] - vir_addr[k]) * vir_addr[k + 1] = 0: either phy addr difference is 1, or vir addr are the same, or next vir addr is 0
-  /// 4. v[k + 1] * (1 - (phy_addr[k + 1] - phy_addr[k])) * (data[k + 1] - data[k]) = 0: either phy addr difference is 1, or data are the same
-  /// 5. v[k + 1] * (1 - (phy_addr[k + 1] - phy_addr[k])) * C_>=(ts[k + 1], ts[k]) = 0: either phy addr difference is 1, or ts is increasing
-  /// 6. v[k + 1] * (phy_addr[k + 1] - phy_addr[k]) * (1 - ls[k + 1]) = 0: either phy addr are the same, or next op is STORE
-  /// So we set D1 = v[k + 1] * (1 - phy_addr[k + 1] + phy_addr[k])
-  ///           D2 = v[k + 1] * (phy_addr[k + 1] - phy_addr[k])
-  ///           D3 = D1 * (vir_addr[k + 1] - vir_addr[k])
-  /// Input composition:
-  ///             Op[k]                           Op[k + 1]              D2, D3 & bits of ts[k + 1] - ts[k]
-  /// 0   1   2   3   4   5   6   7  |  0   1   2   3   4   5   6   7  |  0   1   2   3   4
-  /// v  D1  pa  va data ls  ts   _  |  v  D1  pa  va data ls  ts   _  | D2  D3  EQ  B0  B1  ...
-  pub fn gen_vir_mem_cohere_inst(max_ts_width: usize, mem_addr_ts_bits_size: usize) -> (usize, usize, usize, Instance) {
-    let vir_mem_cohere_num_vars = max(2 * 8, mem_addr_ts_bits_size) / 2;
-    let width = vir_mem_cohere_num_vars;
-    let vir_mem_cohere_num_cons = max_ts_width + 10;
-    let vir_mem_cohere_num_non_zero_entries = max(15 + max_ts_width, 5 + 2 * max_ts_width);
-
-    let vir_mem_cohere_inst = {
-      let V_valid = 0;
-      let V_cnst = V_valid;
-      let V_D1 = 1;
-      let V_pa = 2;
-      let V_va = 3;
-      let V_data = 4;
-      let V_ls = 5;
-      let V_ts = 6;
-      let V_D2 = 2 * width;
-      let V_D3 = 2 * width + 1;
-      let V_EQ = 2 * width + 2;
-      let V_B = |i| 2 * width + 3 + i;
-
-      let mut A_list = Vec::new();
-      let mut B_list = Vec::new();
-      let mut C_list = Vec::new();
-
-      let (A, B, C) = {
-        let mut A: Vec<(usize, usize, [u8; 32])> = Vec::new();
-        let mut B: Vec<(usize, usize, [u8; 32])> = Vec::new();
-        let mut C: Vec<(usize, usize, [u8; 32])> = Vec::new();
-
-        let mut num_cons = 0;
-        // (v[k] - 1) * v[k + 1] = 0
-        (A, B, C) = Instance::gen_constr(A, B, C,
-          num_cons, vec![(V_valid, 1), (V_cnst, -1)], vec![(width + V_valid, 1)], vec![]);
-        num_cons += 1;
-        // D1[k] = v[k + 1] * (1 - pa[k + 1] + pa[k])
-        (A, B, C) = Instance::gen_constr(A, B, C,
-          num_cons, vec![(width + V_valid, 1)], vec![(V_cnst, 1), (width + V_pa, -1), (V_pa, 1)], vec![(V_D1, 1)]);
-        num_cons += 1;
-        // D2[k] = v[k + 1] * (pa[k + 1] - pa[k])
-        (A, B, C) = Instance::gen_constr(A, B, C,
-          num_cons, vec![(width + V_valid, 1)], vec![(width + V_pa, 1), (V_pa, -1)], vec![(V_D2, 1)]);
-        num_cons += 1;
-        // D3[k] = D1[k] * (vir_addr[k + 1] - vir_addr[k])
-        (A, B, C) = Instance::gen_constr(A, B, C,
-          num_cons, vec![(V_D1, 1)], vec![(width + V_va, 1), (V_va, -1)], vec![(V_D3, 1)]);
-        num_cons += 1;
-        // D1[k] * (pa[k + 1] - pa[k]) = 0
-        (A, B, C) = Instance::gen_constr(A, B, C,
-          num_cons, vec![(V_D1, 1)], vec![(width + V_pa, 1), (V_pa, -1)], vec![]);
-        num_cons += 1;
-        // D3[k] * va[k + 1] = 0
-        (A, B, C) = Instance::gen_constr(A, B, C,
-          num_cons, vec![(V_D3, 1)], vec![(width + V_va, 1)], vec![]);
-        num_cons += 1;
-        // D1[k] * (data[k + 1] - data[k]) = 0
-        (A, B, C) = Instance::gen_constr(A, B, C,
-          num_cons, vec![(V_D1, 1)], vec![(width + V_data, 1), (V_data, -1)], vec![]);
-        num_cons += 1;
-        // D2[k] * (1 - ls[k + 1]) = 0
-        (A, B, C) = Instance::gen_constr(A, B, C,
-          num_cons, vec![(V_D2, 1)], vec![(V_cnst, 1), (width + V_ls, -1)], vec![]);
-        num_cons += 1;
-        // EQ
-        (A, B, C) = Instance::gen_constr(A, B, C,
-          num_cons, vec![(V_EQ, 1)], vec![(V_EQ, 1)], vec![(V_EQ, 1)]);
-        num_cons += 1;
-        // Bits of D4 - EQ
-        for i in 0..max_ts_width {
-          // Bi * Bi = Bi
-          (A, B, C) = Instance::gen_constr(A, B, C,
-            num_cons, vec![(V_B(i), 1)], vec![(V_B(i), 1)], vec![(V_B(i), 1)]);
-          num_cons += 1;
-        }
-        // D1[k] * (ts[k + 1] - ts[k]) = EQ + \Sum_i B_i
-        (A, B, C) = Instance::gen_constr(A, B, C,
-          num_cons, vec![(V_D1, 1)], vec![(width + V_ts, 1), (V_ts, -1)], [vec![(V_EQ, 1)], (0..max_ts_width).map(|i| (V_B(i), i.pow2() as isize)).collect()].concat()
-        );
-
-        (A, B, C)
-      };
-      A_list.push(A);
-      B_list.push(B);
-      C_list.push(C);
-
-      let vir_mem_cohere_inst = Instance::new(1, vir_mem_cohere_num_cons, 4 * vir_mem_cohere_num_vars, &A_list, &B_list, &C_list).unwrap();
-
-      vir_mem_cohere_inst
-    };
-    (vir_mem_cohere_num_vars, vir_mem_cohere_num_cons, vir_mem_cohere_num_non_zero_entries, vir_mem_cohere_inst)
-  }
-  */
-
-  /*
-  /// Checks if a given R1CSInstance is satisfiable with a given variables and inputs assignments
-  pub fn is_sat(
-    &self,
-    vars: &VarsAssignment,
-    inputs: &InputsAssignment,
-  ) -> Result<bool, R1CSError> {
-    if vars.assignment.len() > self.inst.get_num_vars() {
-      return Err(R1CSError::InvalidNumberOfInputs);
-    }
-
-    if inputs.assignment.len() != self.inst.get_num_inputs() {
-      return Err(R1CSError::InvalidNumberOfInputs);
-    }
-
-    // we might need to pad variables
-    let padded_vars = {
-      let num_padded_vars = self.inst.get_num_vars();
-      let num_vars = vars.assignment.len();
-      if num_padded_vars > num_vars {
-        vars.pad(num_padded_vars)
-      } else {
-        vars.clone()
-      }
-    };
-
-    Ok(
-      self
-        .inst
-        .is_sat(&padded_vars.assignment, &inputs.assignment),
-    )
-  }
-  */
-
-  /*
-  /// Constructs a new synthetic R1CS `Instance` and an associated satisfying assignment
-  pub fn produce_synthetic_r1cs(
-    num_cons: usize,
-    num_vars: usize,
-    num_inputs: usize,
-  ) -> (Instance, VarsAssignment, InputsAssignment) {
-    let (inst, vars, inputs) = R1CSInstance::produce_synthetic_r1cs(num_cons, num_vars, num_inputs);
-    let digest = inst.get_digest();
-=======
->>>>>>> 5c40ddcb
     (
       perm_root_num_cons,
       perm_root_num_non_zero_entries,
