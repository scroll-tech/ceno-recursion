//! The ZoKrates/Z# front-end

mod parser;
mod term;
mod blocks;
mod blocks_optimization;
mod pretty;
pub mod zvisit;

mod prover;

use super::{FrontEnd, Mode};
use crate::cfg::cfg;
use crate::circify::{CircError, Circify, Loc, Val};
use crate::front::proof::PROVER_ID;
use crate::ir::proof::ConstraintMetadata;
use crate::ir::term::*;

use log::{debug, trace, warn};
use rug::Integer;
use std::cell::{Cell, RefCell};
use std::collections::HashMap;
use std::collections::BTreeMap;
use std::fmt::Display;
use std::path::PathBuf;
use std::str::FromStr;
use zokrates_pest_ast as ast;

use term::*;
use zvisit::{ZConstLiteralRewriter, ZGenericInf, ZStatementWalker, ZVisitorMut};

// garbage collection increment for adaptive GC threshold
const GC_INC: usize = 32;
const USE_BLOCKS: bool = true;
const VERBOSE: bool = false;

/// Inputs to the Z# compiler
pub struct Inputs {
    /// The file to look for `main` in.
    pub file: PathBuf,
    /// The mode to generate for (MPC or proof). Effects visibility.
    pub mode: Mode,
}

/// The Z# front-end. Implements [FrontEnd].
pub struct ZSharpFE;

impl FrontEnd for ZSharpFE {
    type Inputs = Inputs;
    fn gen(i: Inputs) -> Computations {
        debug!(
            "Starting Z# front-end, field: {}",
            Sort::Field(cfg().field().clone())
        );
        let loader = parser::ZLoad::new();
        let asts = loader.load(&i.file);
        let mut g = ZGen::new(asts, i.mode, loader.stdlib(), cfg().zsharp.isolate_asserts);
        g.visit_files();
        g.file_stack_push(i.file);
        g.generics_stack_push(HashMap::new());
        
        if USE_BLOCKS {
            let (blks, entry_bl, inputs) = g.bl_gen_entry_fn("main");
            println!("Entry block: {entry_bl}");
            for b in &blks {
                b.pretty();
                println!("");
            }
            let (blks, _, _) = blocks_optimization::optimize_block::<VERBOSE>(blks, entry_bl, inputs);
            println!("\n\n--\nCirc IR:");
            g.bls_to_circ(&blks);

            g.generics_stack_pop();
            g.file_stack_pop();
            let mut cs = Computations::new();

            for b in blks {
                let name = b.name.to_string();
                let blk_comp = std::rc::Rc::try_unwrap(b.get_circify().consume())
                    .unwrap_or_else(|rc| (*rc).clone())
                    .into_inner();
                cs.comps.insert(format!("Block {}", name), blk_comp.clone());
            }

            /*
            let main_comp = std::rc::Rc::try_unwrap(g.into_circify().consume())
                .unwrap_or_else(|rc| (*rc).clone())
                .into_inner();
            cs.comps.insert("main".to_string(), main_comp);*/
            cs
        } else {
            g.entry_fn("main");

            g.generics_stack_pop();
            g.file_stack_pop();
            let mut cs = Computations::new();

            let main_comp = std::rc::Rc::try_unwrap(g.into_circify().consume())
                .unwrap_or_else(|rc| (*rc).clone())
                .into_inner();
            cs.comps.insert("main".to_string(), main_comp);
            cs
        } 
    }
}

impl ZSharpFE {
    // Execute the Z# front-end interpreter on the supplied file with the supplied inputs
    pub fn interpret(i: Inputs) -> T {
        let loader = parser::ZLoad::new();
        let asts = loader.load(&i.file);
        let mut g = ZGen::new(asts, i.mode, loader.stdlib(), cfg().zsharp.isolate_asserts);
        g.visit_files();
        g.file_stack_push(i.file);
        g.generics_stack_push(HashMap::new());
        
        if USE_BLOCKS {
            let (blks, entry_bl, inputs) = g.bl_gen_entry_fn("main");
            println!("Entry block: {entry_bl}");
            for b in &blks {
                b.pretty();
                println!("");
            }
            let (blks, entry_bl, reg_size) = blocks_optimization::optimize_block::<VERBOSE>(blks, entry_bl, inputs);
            println!("\n\n--\nInterpretation:");
            let (ret, bl_exec_count, mut bl_exec_state) = g.bl_eval_const_entry_fn::<true>(entry_bl, &blks, &reg_size)
            .unwrap_or_else(|e| panic!("const_entry_fn failed: {}", e));
            let padding = blocks::generate_padding(&bl_exec_count);
            bl_exec_state = blocks::append_dummy_exec_state(blks.len(), &bl_exec_count, &padding, bl_exec_state, &reg_size);
            prover::print_state_list(&bl_exec_state);
            let _ = prover::sort_by_block(&bl_exec_state);
            let _ = prover::sort_by_mem(&bl_exec_state);
            return ret;
        } else {
            g.const_entry_fn("main")
        }
    }
}

struct ZGen<'ast> {
    circ: RefCell<Circify<ZSharp>>,
    stdlib: &'ast parser::ZStdLib,
    asts: HashMap<PathBuf, ast::File<'ast>>,
    file_stack: RefCell<Vec<PathBuf>>,
    generics_stack: RefCell<Vec<HashMap<String, T>>>,
    functions: HashMap<PathBuf, HashMap<String, ast::FunctionDefinition<'ast>>>,
    // We use a single map for both type definitions and structures.
    structs_and_tys: HashMap<
        PathBuf,
        HashMap<String, Result<ast::StructDefinition<'ast>, ast::TypeDefinition<'ast>>>,
    >,
    constants: HashMap<PathBuf, HashMap<String, (ast::Type<'ast>, T)>>,
    import_map: HashMap<PathBuf, HashMap<String, (PathBuf, String)>>,
    mode: Mode,
    cvars_stack: RefCell<Vec<Vec<BTreeMap<String, T>>>>,
    crets_stack: RefCell<Vec<T>>,
    lhs_ty: RefCell<Option<Ty>>,
    ret_ty_stack: RefCell<Vec<Ty>>,
    gc_depth_estimate: Cell<usize>,
    assertions: RefCell<Vec<Term>>,
    isolate_asserts: bool,
}

impl<'ast> Drop for ZGen<'ast> {
    fn drop(&mut self) {
        use std::mem::take;

        // drop all fields that contain T or Ty
        drop(self.generics_stack.take());
        drop(take(&mut self.constants));
        drop(self.cvars_stack.take());
        drop(self.crets_stack.take());
        drop(self.lhs_ty.take());
        drop(self.ret_ty_stack.take());

        // force garbage collection
        garbage_collect();
    }
}

enum ZAccess {
    Member(String),
    Idx(T),
}

fn loc_store(struct_: T, loc: &[ZAccess], val: T) -> Result<T, String> {
    match loc.first() {
        None => Ok(val),
        Some(ZAccess::Member(field)) => {
            let inner = field_select(&struct_, field)?;
            let new_inner = loc_store(inner, &loc[1..], val)?;
            field_store(struct_, field, new_inner)
        }
        Some(ZAccess::Idx(idx)) => {
            let old_inner = array_select(struct_.clone(), idx.clone())?;
            let new_inner = loc_store(old_inner, &loc[1..], val)?;
            array_store(struct_, idx.clone(), new_inner)
        }
    }
}

enum ZVis {
    Public,
    Private(u8),
    Committed,
}

impl<'ast> ZGen<'ast> {
    fn new(
        asts: HashMap<PathBuf, ast::File<'ast>>,
        mode: Mode,
        stdlib: &'ast parser::ZStdLib,
        isolate_asserts: bool,
    ) -> Self {
        let this = Self {
            circ: RefCell::new(Circify::new(ZSharp::new())),
            asts,
            stdlib,
            file_stack: Default::default(),
            generics_stack: Default::default(),
            functions: HashMap::new(),
            structs_and_tys: HashMap::new(),
            constants: HashMap::new(),
            import_map: HashMap::new(),
            mode,
            cvars_stack: Default::default(),
            crets_stack: Default::default(),
            lhs_ty: Default::default(),
            ret_ty_stack: Default::default(),
            gc_depth_estimate: Cell::new(2 * GC_INC),
            assertions: Default::default(),
            isolate_asserts,
        };
        this.circ
            .borrow()
            .cir_ctx()
            .cs
            .borrow_mut()
            .metadata
            .add_prover_and_verifier();
        this
    }

    fn into_circify(self) -> Circify<ZSharp> {
        self.circ.replace(Circify::new(ZSharp::new()))
    }

    /// Unwrap a result with a span-dependent error
    fn err<E: Display>(&self, e: E, s: &ast::Span) -> ! {
        println!("Error: {e}");
        println!("In: {}", self.cur_path().canonicalize().unwrap().display());
        s.lines().for_each(|l| print!("  {l}"));
        std::process::exit(1)
    }

    fn unwrap<T, E: Display>(&self, r: Result<T, E>, s: &ast::Span) -> T {
        r.unwrap_or_else(|e| self.err(e, s))
    }

    fn builtin_call(f_name: &str, mut args: Vec<T>, mut generics: Vec<T>) -> Result<T, String> {
        debug!("Builtin Call: {}", f_name);
        match f_name {
            "u8_to_bits" | "u16_to_bits" | "u32_to_bits" | "u64_to_bits" => {
                if args.len() != 1 {
                    Err(format!(
                        "Got {} args to EMBED/{}, expected 1",
                        args.len(),
                        f_name
                    ))
                } else if !generics.is_empty() {
                    Err(format!(
                        "Got {} generic args to EMBED/{}, expected 0",
                        generics.len(),
                        f_name
                    ))
                } else {
                    uint_to_bits(args.pop().unwrap())
                }
            }
            "u8_from_bits" | "u16_from_bits" | "u32_from_bits" | "u64_from_bits" => {
                if args.len() != 1 {
                    Err(format!(
                        "Got {} args to EMBED/{}, expected 1",
                        args.len(),
                        f_name
                    ))
                } else if !generics.is_empty() {
                    Err(format!(
                        "Got {} generic args to EMBED/{}, expected 0",
                        generics.len(),
                        f_name
                    ))
                } else {
                    uint_from_bits(args.pop().unwrap())
                }
            }
            "u8_to_field" | "u16_to_field" | "u32_to_field" | "u64_to_field" => {
                if args.len() != 1 {
                    Err(format!(
                        "Got {} args to EMBED/{}, expected 1",
                        args.len(),
                        f_name
                    ))
                } else if !generics.is_empty() {
                    Err(format!(
                        "Got {} generic args to EMBED/{}, expected 0",
                        generics.len(),
                        f_name
                    ))
                } else {
                    uint_to_field(args.pop().unwrap())
                }
            }
            "u8_to_u64" | "u16_to_u64" | "u32_to_u64" | "u8_to_u32" | "u16_to_u32"
            | "u8_to_u16" => {
                if args.len() != 1 {
                    Err(format!(
                        "Got {} args to EMBED/{}, expected 1",
                        args.len(),
                        f_name
                    ))
                } else if !generics.is_empty() {
                    Err(format!(
                        "Got {} generic args to EMBED/{}, expected 0",
                        generics.len(),
                        f_name
                    ))
                } else {
                    let len = f_name.len();
                    match &f_name[len - 2..] {
                        "64" => uint_to_uint(args.pop().unwrap(), 64),
                        "32" => uint_to_uint(args.pop().unwrap(), 32),
                        "16" => uint_to_uint(args.pop().unwrap(), 16),
                        _ => unreachable!(),
                    }
                }
            }
            "unpack" => {
                if args.len() != 1 {
                    Err(format!(
                        "Got {} args to EMBED/unpack, expected 1",
                        args.len()
                    ))
                } else if generics.len() != 1 {
                    Err(format!(
                        "Got {} generic args to EMBED/unpack, expected 1",
                        generics.len()
                    ))
                } else {
                    let nbits =
                        const_int(generics.pop().unwrap())?
                            .to_usize()
                            .ok_or_else(|| {
                                "builtin_call failed to convert unpack's N to usize".to_string()
                            })?;
                    field_to_bits(args.pop().unwrap(), nbits)
                }
            }
            "bit_array_le" => {
                if args.len() != 2 {
                    Err(format!(
                        "Got {} args to EMBED/bit_array_le, expected 1",
                        args.len()
                    ))
                } else if generics.len() != 1 {
                    Err(format!(
                        "Got {} generic args to EMBED/bit_array_le, expected 1",
                        generics.len()
                    ))
                } else {
                    let nbits =
                        const_int(generics.pop().unwrap())?
                            .to_usize()
                            .ok_or_else(|| {
                                "builtin_call failed to convert bit_array_le's N to usize"
                                    .to_string()
                            })?;

                    let second_arg = args.pop().unwrap();
                    let first_arg = args.pop().unwrap();
                    bit_array_le(first_arg, second_arg, nbits)
                }
            }
            "get_field_size" => {
                if !args.is_empty() {
                    Err(format!(
                        "Got {} args to EMBED/get_field_size, expected 0",
                        args.len()
                    ))
                } else if !generics.is_empty() {
                    Err(format!(
                        "Got {} generic args to EMBED/get_field_size, expected 0",
                        generics.len()
                    ))
                } else {
                    Ok(uint_lit(cfg().field().modulus().significant_bits(), 32))
                }
            }
            _ => Err(format!("Unknown or unimplemented builtin '{f_name}'")),
        }
    }

    fn assign_impl_<const IS_CNST: bool>(
        &self,
        name: &str,
        accs: &[ast::AssigneeAccess<'ast>],
        val: T,
        strict: bool,
    ) -> Result<(), String> {
        let zaccs = self.zaccs_impl_::<IS_CNST>(accs)?;
        let old = if IS_CNST {
            self.cvar_lookup(name)
                .ok_or_else(|| format!("Assignment failed: no const variable {name}"))?
        } else {
            self.circ_get_value(Loc::local(name.to_string()))
                .map_err(|e| format!("{e}"))?
                .unwrap_term()
        };
        let new =
            loc_store(old, &zaccs[..], val)
                .and_then(|n| if strict { const_val(n) } else { Ok(n) })?;
        debug!("Assign: {}", name);
        if IS_CNST {
            self.cvar_assign(name, new)
        } else {
            self.circ_assign(Loc::local(name.to_string()), Val::Term(new))
                .map_err(|e| format!("{e}"))
                .map(|_| ())
        }
    }

    fn zaccs_impl_<const IS_CNST: bool>(
        &self,
        accs: &[ast::AssigneeAccess<'ast>],
    ) -> Result<Vec<ZAccess>, String> {
        accs.iter()
            .map(|acc| match acc {
                ast::AssigneeAccess::Member(m) => Ok(ZAccess::Member(m.id.value.clone())),
                ast::AssigneeAccess::Select(m) => match &m.expression {
                    ast::RangeOrExpression::Expression(e) => {
                        self.expr_impl_::<IS_CNST>(e).map(ZAccess::Idx)
                    }
                    _ => Err(format!(
                        "Cannot assign to slice: {}",
                        span_to_string(&m.span)
                    )),
                },
            })
            .collect()
    }

    fn literal_(&self, e: &ast::LiteralExpression<'ast>) -> Result<T, String> {
        match e {
            ast::LiteralExpression::DecimalLiteral(d) => {
                let vstr = &d.value.value;
                match &d.suffix {
                    Some(ast::DecimalSuffix::U8(_)) => Ok(uint_lit(vstr.parse::<u8>().unwrap(), 8)),
                    Some(ast::DecimalSuffix::U16(_)) => {
                        Ok(uint_lit(vstr.parse::<u16>().unwrap(), 16))
                    }
                    Some(ast::DecimalSuffix::U32(_)) => {
                        Ok(uint_lit(vstr.parse::<u32>().unwrap(), 32))
                    }
                    Some(ast::DecimalSuffix::U64(_)) => {
                        Ok(uint_lit(vstr.parse::<u64>().unwrap(), 64))
                    }
                    Some(ast::DecimalSuffix::Field(_)) => {
                        Ok(field_lit(Integer::from_str_radix(vstr, 10).unwrap()))
                    }
                    _ => Err("Could not infer literal type. Annotation needed.".to_string()),
                }
            }
            ast::LiteralExpression::BooleanLiteral(b) => {
                Ok(z_bool_lit(bool::from_str(&b.value).unwrap()))
            }
            ast::LiteralExpression::HexLiteral(h) => match &h.value {
                ast::HexNumberExpression::U8(h) => {
                    Ok(uint_lit(u8::from_str_radix(&h.value, 16).unwrap(), 8))
                }
                ast::HexNumberExpression::U16(h) => {
                    Ok(uint_lit(u16::from_str_radix(&h.value, 16).unwrap(), 16))
                }
                ast::HexNumberExpression::U32(h) => {
                    Ok(uint_lit(u32::from_str_radix(&h.value, 16).unwrap(), 32))
                }
                ast::HexNumberExpression::U64(h) => {
                    Ok(uint_lit(u64::from_str_radix(&h.value, 16).unwrap(), 64))
                }
            },
        }
        .map_err(|err| format!("{}; context:\n{}", err, span_to_string(e.span())))
    }

    fn unary_op(&self, o: &ast::UnaryOperator) -> fn(T) -> Result<T, String> {
        match o {
            ast::UnaryOperator::Pos(_) => Ok,
            ast::UnaryOperator::Neg(_) => neg,
            ast::UnaryOperator::Not(_) => not,
            ast::UnaryOperator::Strict(_) => const_val,
        }
    }

    fn bin_op(&self, o: &ast::BinaryOperator) -> fn(T, T) -> Result<T, String> {
        match o {
            ast::BinaryOperator::BitXor => bitxor,
            ast::BinaryOperator::BitAnd => bitand,
            ast::BinaryOperator::BitOr => bitor,
            ast::BinaryOperator::RightShift => shr,
            ast::BinaryOperator::LeftShift => shl,
            ast::BinaryOperator::Or => or,
            ast::BinaryOperator::And => and,
            ast::BinaryOperator::Add => add,
            ast::BinaryOperator::Sub => sub,
            ast::BinaryOperator::Mul => mul,
            ast::BinaryOperator::Div => div,
            ast::BinaryOperator::Rem => rem,
            ast::BinaryOperator::Eq => eq,
            ast::BinaryOperator::NotEq => neq,
            ast::BinaryOperator::Lt => ult,
            ast::BinaryOperator::Gt => ugt,
            ast::BinaryOperator::Lte => ule,
            ast::BinaryOperator::Gte => uge,
            ast::BinaryOperator::Pow => pow,
        }
    }

    fn file_stack_push(&self, path: PathBuf) {
        self.file_stack.borrow_mut().push(path);
    }

    fn file_stack_pop(&self) -> Option<PathBuf> {
        self.file_stack.borrow_mut().pop()
    }

    fn file_stack_depth(&self) -> usize {
        self.file_stack.borrow().len()
    }

    fn generics_stack_push(&self, generics: HashMap<String, T>) {
        self.generics_stack.borrow_mut().push(generics)
    }

    fn generics_stack_pop(&self) {
        self.generics_stack.borrow_mut().pop();
    }

    fn egvs_impl_<const IS_CNST: bool>(
        &self,
        egv: &[ast::ConstantGenericValue<'ast>],
        gens: Vec<ast::IdentifierExpression<'ast>>,
    ) -> Result<HashMap<String, T>, String> {
        egv.iter()
            .map(|cgv| match cgv {
                ast::ConstantGenericValue::Value(l) => self.literal_(l),
                ast::ConstantGenericValue::Identifier(i) => {
                    self.identifier_impl_::<IS_CNST>(i).and_then(const_val)
                }
                ast::ConstantGenericValue::Underscore(_) => Err(
                    "explicit_generic_values got non-monomorphized generic argument".to_string(),
                ),
            })
            .zip(gens.into_iter())
            .map(|(g, n)| Ok((n.value, g?)))
            .collect()
    }

    fn function_call_impl_<const IS_CNST: bool>(
        &self,
        args: Vec<T>,
        egv: &[ast::ConstantGenericValue<'ast>],
        exp_ty: Option<Ty>,
        f_path: PathBuf,
        f_name: String,
    ) -> Result<T, String> {
        if IS_CNST {
            debug!("Const function call: {} {:?}", f_name, f_path);
        } else {
            debug!("Function call: {} {:?}", f_name, f_path);
        }
        let f = self
            .functions
            .get(&f_path)
            .ok_or_else(|| format!("No file '{:?}' attempting fn call", &f_path))?
            .get(&f_name)
            .ok_or_else(|| format!("No function '{}' attempting fn call", &f_name))?;
        let arg_tys = args.iter().map(|arg| arg.type_().clone());
        let generics = ZGenericInf::<IS_CNST>::new(self, f, &f_path, &f_name)
            .unify_generic(egv, exp_ty, arg_tys)?;

        if self.stdlib.is_embed(&f_path) {
            let mut generics = generics;
            let generics = f
                .generics
                .iter()
                .map(|gid| {
                    generics.remove(&gid.value).ok_or_else(|| {
                        format!(
                            "Failed to find generic argument {} for builtin call {}",
                            &gid.value, &f_name,
                        )
                    })
                })
                .collect::<Result<Vec<_>, _>>()?;
            Self::builtin_call(&f_name, args, generics)
        } else {
            // XXX(unimpl) multi-return unimplemented
            assert!(f.returns.len() <= 1);
            if f.generics.len() != generics.len() {
                return Err(format!(
                    "Wrong number of generic params calling {} (got {}, expected {})",
                    &f.id.value,
                    generics.len(),
                    f.generics.len()
                ));
            }
            if f.parameters.len() != args.len() {
                return Err(format!(
                    "Wrong number of arguments calling {} (got {}, expected {})",
                    &f.id.value,
                    args.len(),
                    f.parameters.len()
                ));
            }

            let f = f.clone();
            self.file_stack_push(f_path);
            self.generics_stack_push(generics);
            self.ret_ty_stack_push::<IS_CNST>(&f)?;

            // XXX(unimpl) multi-return unimplemented
            let ret_ty = f
                .returns
                .first()
                .map(|r| self.type_impl_::<IS_CNST>(r))
                .transpose()?;
            let ret_ty = if IS_CNST {
                self.cvar_enter_function();
                ret_ty
            } else {
                self.circ_enter_fn(f_name, ret_ty);
                None
            };

            for (p, a) in f.parameters.into_iter().zip(args) {
                let ty = self.type_impl_::<IS_CNST>(&p.ty)?;
                if IS_CNST {
                    self.cvar_declare_init(p.id.value, &ty, a)?;
                } else {
                    self.circ_declare_init(p.id.value, ty, Val::Term(a))
                        .map_err(|e| format!("{e}"))?;
                }
            }

            for s in &f.statements {
                self.stmt_impl_::<IS_CNST>(s)?;
            }

            let ret = if IS_CNST {
                self.cvar_exit_function();
                self.crets_pop()
            } else {
                self.circ_exit_fn()
                    .map(|a| a.unwrap_term())
                    .unwrap_or_else(|| z_bool_lit(false))
            };

            self.ret_ty_stack_pop();
            self.generics_stack_pop();
            self.file_stack_pop();

            if IS_CNST {
                let ret_ty = ret_ty.unwrap_or(Ty::Bool);
                if ret.type_() != &ret_ty {
                    return Err(format!(
                        "Return type mismatch: expected {}, got {}",
                        ret_ty,
                        ret.type_()
                    ));
                }
            }

            self.maybe_garbage_collect();
            Ok(ret)
        }
    }

    fn maybe_garbage_collect(&self) {
        let est = self.gc_depth_estimate.get();
        let cur = self.file_stack_depth();
        if GC_INC * cur < est {
            if maybe_garbage_collect() {
                // we ran the GC and it did something; increase depth at which we run gc by 1 call
                self.gc_depth_estimate.set(est + GC_INC);
            } else {
                // otherwise, decrease depth at which we run gc by one call
                self.gc_depth_estimate.set(est.saturating_sub(GC_INC));
            }
        } else {
            // we didn't try to run the GC; just gradually increase the depth at which we'll run the gc
            let est_inc = (GC_INC * cur - est) / GC_INC;
            self.gc_depth_estimate.set(est + 1 + est_inc);
        }
    }

    fn const_entry_fn(&self, n: &str) -> T {
        debug!("Const entry: {}", n);
        let (f_file, f_name) = self.deref_import(n);
        if let Some(f) = self.functions.get(&f_file).and_then(|m| m.get(&f_name)) {
            if !f.generics.is_empty() {
                panic!("const_entry_fn cannot be called on a generic function")
            } else if !f.parameters.is_empty() {
                panic!("const_entry_fn must be called on a function with zero arguments")
            }
        } else {
            panic!(
                "No function '{:?}//{}' attempting const_entry_fn",
                &f_file, &f_name
            );
        }

        self.function_call_impl_::<true>(Vec::new(), &[][..], None, f_file, f_name)
            .unwrap_or_else(|e| panic!("const_entry_fn failed: {}", e))
    }

    fn entry_fn(&self, n: &str) {
        debug!("Entry: {}", n);
        // find the entry function
        let (f_file, f_name) = self.deref_import(n);
        let f = self
            .functions
            .get(&f_file)
            .unwrap_or_else(|| panic!("No file '{:?}'", &f_file))
            .get(&f_name)
            .unwrap_or_else(|| panic!("No function '{}'", &f_name))
            .clone();
        // XXX(unimpl) tuple returns not supported
        assert!(f.returns.len() <= 1);
        if !f.generics.is_empty() {
            self.err("Entry function cannot be generic. Try adding a wrapper function that supplies an explicit generic argument.", &f.span);
        }
        // get return type
        let ret_ty = f.returns.first().map(|r| self.type_(r));
        // set up stack frame for entry function
        self.circ_enter_fn(n.to_owned(), ret_ty.clone());
        let mut persistent_arrays: Vec<String> = Vec::new();
        for p in f.parameters.iter() {
            let ty = self.type_(&p.ty);
            debug!("Entry param: {}: {}", p.id.value, ty);
            let vis = self.interpret_visibility(&p.visibility);
            if let ZVis::Committed = &vis {
                persistent_arrays.push(p.id.value.clone());
            }
            let r = self.circ_declare_input(p.id.value.clone(), &ty, vis, None, false);
            self.unwrap(r, &p.span);
        }
        for s in &f.statements {
            self.unwrap(self.stmt_impl_::<false>(s), s.span());
        }
        for a in persistent_arrays {
            let term = self
                .circ_get_value(Loc::local(a.clone()))
                .unwrap()
                .unwrap_term()
                .term;
            trace!("End persistent_array {a}, {}", term);
            self.circ.borrow_mut().end_persistent_array(&a, term);
        }
        if let Some(r) = self.circ_exit_fn() {
            match self.mode {
                Mode::Mpc(_) => {
                    let ret_term = r.unwrap_term();
                    let ret_terms = ret_term.terms();
                    self.circ
                        .borrow()
                        .cir_ctx()
                        .cs
                        .borrow_mut()
                        .outputs
                        .extend(ret_terms);
                }
                Mode::Proof => {
                    let ty = ret_ty.as_ref().unwrap();
                    let name = "return".to_owned();
                    let ret_val = r.unwrap_term();
                    let ret_var_val = self
                        .circ_declare_input(name, ty, ZVis::Public, Some(ret_val.clone()), false)
                        .expect("circ_declare return");
                    let ret_eq = eq(ret_val, ret_var_val).unwrap().term;
                    let mut assertions = std::mem::take(&mut *self.assertions.borrow_mut());
                    let to_assert = if assertions.is_empty() {
                        ret_eq
                    } else {
                        assertions.push(ret_eq);
                        term(AND, assertions)
                    };
                    self.circ.borrow_mut().assert(to_assert);
                }
                Mode::Opt => {
                    let ret_term = r.unwrap_term();
                    let ret_terms = ret_term.terms();
                    assert!(
                        ret_terms.len() == 1,
                        "When compiling to optimize, there can only be one output"
                    );
                    let t = ret_terms.into_iter().next().unwrap();
                    let t_sort = check(&t);
                    if !matches!(t_sort, Sort::BitVector(_)) {
                        panic!("Cannot maximize output of type {}", t_sort);
                    }
                    self.circ.borrow().cir_ctx().cs.borrow_mut().outputs.push(t);
                }
                Mode::ProofOfHighValue(v) => {
                    let ret_term = r.unwrap_term();
                    let ret_terms = ret_term.terms();
                    assert!(
                        ret_terms.len() == 1,
                        "When compiling to optimize, there can only be one output"
                    );
                    let t = ret_terms.into_iter().next().unwrap();
                    let cmp = match check(&t) {
                        Sort::BitVector(w) => term![BV_UGE; t, bv_lit(v, w)],
                        s => panic!("Cannot maximize output of type {}", s),
                    };
                    self.circ
                        .borrow()
                        .cir_ctx()
                        .cs
                        .borrow_mut()
                        .outputs
                        .push(cmp);
                }
            }
        }
    }
<<<<<<< HEAD

    fn interpret_visibility(&self, visibility: &Option<ast::Visibility<'ast>>) -> Option<PartyId> {
=======
    fn interpret_visibility(&self, visibility: &Option<ast::Visibility<'ast>>) -> ZVis {
>>>>>>> e404c134
        match visibility {
            None | Some(ast::Visibility::Public(_)) => ZVis::Public,
            Some(ast::Visibility::Committed(_)) => match self.mode {
                Mode::Proof => ZVis::Committed,
                _ => unimplemented!(),
            },
            Some(ast::Visibility::Private(private)) => match self.mode {
                Mode::Proof | Mode::Opt | Mode::ProofOfHighValue(_) => {
                    if private.number.is_some() {
                        self.err(
                            format!(
                                "Party number found, but we're generating a {} circuit",
                                self.mode
                            ),
                            &private.span,
                        );
                    }
                    ZVis::Private(PROVER_ID)
                }
                Mode::Mpc(n_parties) => {
                    let num_str = private
                        .number
                        .as_ref()
                        .unwrap_or_else(|| self.err("No party number", &private.span));
                    let num_val = num_str.value[1..num_str.value.len() - 1]
                        .parse::<u8>()
                        .unwrap_or_else(|e| {
                            self.err(format!("Bad party number: {e}"), &private.span)
                        });
                    if num_val <= n_parties {
                        ZVis::Private(num_val - 1)
                    } else {
                        self.err(
                            format!(
                                "Party number {num_val} greater than the number of parties ({n_parties})"
                            ),
                            &private.span,
                        )
                    }
                }
            },
        }
    }

    fn cur_path(&self) -> PathBuf {
        self.file_stack.borrow().last().unwrap().to_path_buf()
    }

    fn cur_dir(&self) -> PathBuf {
        let mut p = self.cur_path();
        p.pop();
        p
    }

    fn cur_import_map(&self) -> Option<&HashMap<String, (PathBuf, String)>> {
        self.import_map
            .get(self.file_stack.borrow().last().unwrap())
    }

    fn deref_import(&self, s: &str) -> (PathBuf, String) {
        // import map is flattened, so we only need to chase through at most one indirection
        self.cur_import_map()
            .and_then(|m| m.get(s))
            .cloned()
            .unwrap_or_else(|| (self.cur_path(), s.to_string()))
    }

    fn generic_lookup_(&self, i: &str) -> Option<T> {
        self.generics_stack
            .borrow()
            .last()
            .and_then(|m| m.get(i))
            .cloned()
    }

    fn const_ty_lookup_(&self, i: &str) -> Option<&ast::Type<'ast>> {
        let (f_file, f_name) = self.deref_import(i);
        self.constants
            .get(&f_file)
            .and_then(|m| m.get(&f_name))
            .map(|(t, _)| t)
    }

    fn const_lookup_(&self, i: &str) -> Option<&T> {
        let (f_file, f_name) = self.deref_import(i);
        self.constants
            .get(&f_file)
            .and_then(|m| m.get(&f_name))
            .map(|(_, v)| v)
    }

    fn const_defined(&self, i: &str) -> bool {
        let (f_file, f_name) = self.deref_import(i);
        self.constants
            .get(&f_file)
            .map(|m| m.contains_key(&f_name))
            .unwrap_or(false)
    }

    fn identifier_impl_<const IS_CNST: bool>(
        &self,
        i: &ast::IdentifierExpression<'ast>,
    ) -> Result<T, String> {
        match self
            .generic_lookup_(&i.value)
            .or_else(|| self.const_lookup_(&i.value).cloned())
        {
            Some(v) => Ok(v),
            None if IS_CNST => self.cvar_lookup(&i.value).ok_or_else(|| {
                format!(
                    "Undefined const identifier {} in {}",
                    &i.value,
                    self.cur_path().canonicalize().unwrap().to_string_lossy()
                )
            }),
            _ => match self
                .circ_get_value(Loc::local(i.value.clone()))
                .map_err(|e| format!("{e}"))?
            {
                Val::Term(t) => Ok(t),
                _ => Err(format!("Non-Term identifier {}", &i.value)),
            },
        }
    }

    fn const_isize_impl_<const IS_CNST: bool>(
        &self,
        e: &ast::Expression<'ast>,
    ) -> Result<isize, String> {
        const_int(self.expr_impl_::<IS_CNST>(e)?)?
            .to_isize()
            .ok_or_else(|| "Constant integer outside isize range".to_string())
    }

    fn const_usize_impl_<const IS_CNST: bool>(
        &self,
        e: &ast::Expression<'ast>,
    ) -> Result<usize, String> {
        const_int(self.expr_impl_::<IS_CNST>(e)?)?
            .to_usize()
            .ok_or_else(|| "Constant integer outside usize range".to_string())
    }

    fn const_usize_(&self, e: &ast::Expression<'ast>) -> Result<usize, String> {
        self.const_usize_impl_::<true>(e)
    }

    fn array_access_impl_<const IS_CNST: bool>(
        &self,
        acc: &ast::ArrayAccess<'ast>,
        val: T,
    ) -> Result<T, String> {
        match &acc.expression {
            ast::RangeOrExpression::Expression(e) => {
                array_select(val, self.expr_impl_::<IS_CNST>(e)?)
            }
            ast::RangeOrExpression::Range(r) => {
                // XXX(unimpl) Range expressions must be constant!
                let s = r
                    .from
                    .as_ref()
                    .map(|s| self.const_usize_impl_::<IS_CNST>(&s.0))
                    .transpose()?;
                let e =
                    r.to.as_ref()
                        .map(|s| self.const_usize_impl_::<IS_CNST>(&s.0))
                        .transpose()?;
                slice(val, s, e)
            }
        }
    }

    // XXX(rsw) make Result<T, (String, Span)> to give more precise error messages?
    fn expr_impl_<const IS_CNST: bool>(&self, e: &ast::Expression<'ast>) -> Result<T, String> {
        if IS_CNST {
            debug!("Const expr: {}", e.span().as_str());
        } else {
            debug!("Expr: {}", e.span().as_str());
        }

        match e {
            ast::Expression::Ternary(u) => {
                match self.expr_impl_::<true>(&u.first).ok().and_then(const_bool) {
                    Some(true) => self.expr_impl_::<IS_CNST>(&u.second),
                    Some(false) => self.expr_impl_::<IS_CNST>(&u.third),
                    None if IS_CNST => Err("ternary condition not const bool".to_string()),
                    _ => {
                        let c = self.expr_impl_::<false>(&u.first)?;
                        let cbool = bool(c.clone())?;
                        self.circ_enter_condition(cbool.clone());
                        let a = self.expr_impl_::<false>(&u.second)?;
                        self.circ_exit_condition();
                        self.circ_enter_condition(term![NOT; cbool]);
                        let b = self.expr_impl_::<false>(&u.third)?;
                        self.circ_exit_condition();
                        cond(c, a, b)
                    }
                }
            }
            ast::Expression::Binary(b) => {
                let left = self.expr_impl_::<IS_CNST>(&b.left)?;
                let right = self.expr_impl_::<IS_CNST>(&b.right)?;
                let op = self.bin_op(&b.op);
                op(left, right)
            }
            ast::Expression::Unary(u) => {
                let arg = self.expr_impl_::<IS_CNST>(&u.expression)?;
                let op = self.unary_op(&u.op);
                op(arg)
            }
            ast::Expression::Identifier(i) => self.identifier_impl_::<IS_CNST>(i),
            ast::Expression::Literal(l) => self.literal_(l),
            ast::Expression::InlineArray(ia) => {
                let mut avals = Vec::with_capacity(ia.expressions.len());
                ia.expressions
                    .iter()
                    .try_for_each::<_, Result<_, String>>(|ee| match ee {
                        ast::SpreadOrExpression::Expression(eee) => {
                            avals.push(self.expr_impl_::<IS_CNST>(eee)?);
                            Ok(())
                        }
                        ast::SpreadOrExpression::Spread(s) => {
                            avals.append(
                                &mut self.expr_impl_::<IS_CNST>(&s.expression)?.unwrap_array()?,
                            );
                            Ok(())
                        }
                    })?;
                T::new_array(avals)
            }
            ast::Expression::ArrayInitializer(ai) => {
                let val = self.expr_impl_::<IS_CNST>(&ai.value)?;
                let num = self.const_usize_impl_::<IS_CNST>(&ai.count)?;
                fill_array(val, num)
            }
            ast::Expression::Postfix(p) => {
                // assume no functions in arrays, etc.
                assert!(!p.accesses.is_empty());
                let (val, accs) = if let Some(ast::Access::Call(c)) = p.accesses.first() {
                    let (f_path, f_name) = self.deref_import(&p.id.value);
                    let exp_ty = self.lhs_ty_take().and_then(|ty| {
                        if p.accesses.len() > 1 {
                            None
                        } else {
                            Some(ty)
                        }
                    });
                    let args = c
                        .arguments
                        .expressions
                        .iter()
                        .map(|e| self.expr_impl_::<IS_CNST>(e))
                        .collect::<Result<Vec<_>, _>>()?;
                    let egv = c
                        .explicit_generics
                        .as_ref()
                        .map(|eg| &eg.values[..])
                        .unwrap_or(&[][..]);
                    let res =
                        self.function_call_impl_::<IS_CNST>(args, egv, exp_ty, f_path, f_name)?;
                    (res, &p.accesses[1..])
                } else {
                    (self.identifier_impl_::<IS_CNST>(&p.id)?, &p.accesses[..])
                };
                accs.iter().fold(Ok(val), |v, acc| match acc {
                    ast::Access::Call(_) => {
                        Err("Function call in non-first-access position in expr".to_string())
                    }
                    ast::Access::Member(a) => field_select(&v?, &a.id.value),
                    ast::Access::Select(s) => self.array_access_impl_::<IS_CNST>(s, v?),
                })
            }
            ast::Expression::InlineStruct(u) => u
                .members
                .iter()
                .map(|m| {
                    self.expr_impl_::<IS_CNST>(&m.expression)
                        .map(|m_expr| (m.id.value.clone(), m_expr))
                })
                .collect::<Result<Vec<_>, String>>()
                .and_then(|members| Ok(T::new_struct(self.canon_struct(&u.ty.value)?, members))),
        }
        .and_then(|res| if IS_CNST { const_val(res) } else { Ok(res) })
        .map_err(|err| format!("{}; context:\n{}", err, span_to_string(e.span())))
    }

    fn canon_struct(&self, id: &str) -> Result<String, String> {
        match self
            .get_struct_or_type(id)
            .ok_or_else(|| format!("No such struct or type {id} canonicalizing InlineStruct"))?
            .0
        {
            Ok(_) => Ok(id.to_string()),
            Err(t) => match &t.ty {
                ast::Type::Struct(s) => self.canon_struct(&s.id.value),
                _ => Err(format!("Found non-Struct canonicalizing struct {id}")),
            },
        }
    }

    fn ret_impl_<const IS_CNST: bool>(&self, ret: Option<T>) -> Result<(), CircError> {
        if IS_CNST {
            self.crets_push(ret.unwrap_or_else(|| z_bool_lit(false)));
            Ok(())
        } else {
            self.circ_return_(ret)
        }
    }

    fn decl_impl_<const IS_CNST: bool>(&self, name: String, ty: &Ty) -> Result<(), String> {
        if IS_CNST {
            self.cvar_declare(name, ty)
        } else {
            self.circ
                .borrow_mut()
                .declare_uninit(name, ty)
                .map_err(|e| format!("{e}"))
        }
    }

    fn declare_init_impl_<const IS_CNST: bool>(
        &self,
        name: String,
        ty: Ty,
        val: T,
    ) -> Result<(), String> {
        if IS_CNST {
            self.cvar_declare_init(name, &ty, val)
        } else {
            self.circ_declare_init(name, ty, Val::Term(val))
                .map(|_| ())
                .map_err(|e| format!("{e}"))
        }
    }

    fn stmt_impl_<const IS_CNST: bool>(&self, s: &ast::Statement<'ast>) -> Result<(), String> {
        if IS_CNST {
            debug!("Const stmt: {}", s.span().as_str());
        } else {
            debug!("Stmt: {}", s.span().as_str());
        }

        match s {
            ast::Statement::Return(r) => {
                // XXX(unimpl) multi-return unimplemented
                assert!(r.expressions.len() <= 1);
                if let Some(e) = r.expressions.first() {
                    self.set_lhs_ty_ret(r);
                    let ret = self.expr_impl_::<IS_CNST>(e)?;
                    self.ret_impl_::<IS_CNST>(Some(ret))
                } else {
                    self.ret_impl_::<IS_CNST>(None)
                }
                .map_err(|e| format!("{e}"))
            }
            ast::Statement::Assertion(e) => {
                match self.expr_impl_::<true>(&e.expression).and_then(|v| {
                    const_bool(v)
                        .ok_or_else(|| "interpreting expr as const bool failed".to_string())
                }) {
                    Ok(true) => Ok(()),
                    Ok(false) => Err(format!(
                        "Const assert failed: {} at\n{}",
                        e.message
                            .as_ref()
                            .map(|m| m.value.as_ref())
                            .unwrap_or("(no error message given)"),
                        span_to_string(e.expression.span()),
                    )),
                    Err(err) if IS_CNST => Err(format!(
                        "Const assert expression eval failed {} at\n{}",
                        err,
                        span_to_string(e.expression.span()),
                    )),
                    _ => {
                        let b = bool(self.expr_impl_::<false>(&e.expression)?)?;
                        self.assert(b);
                        Ok(())
                    }
                }
            }
            ast::Statement::CondStore(e) => {
                if IS_CNST {
                    return Err("cannot evaluate a const CondStore".into());
                }
                let a = self.identifier_impl_::<false>(&e.array)?;
                let i = self.expr_impl_::<false>(&e.index)?;
                let v = self.expr_impl_::<false>(&e.value)?;
                let c = self.expr_impl_::<false>(&e.condition)?;
                let cbool = bool(c)?;
                let new = mut_array_store(a, i, v, cbool)?;
                trace!("Cond store: {} to {}", e.array.value, new);
                self.circ_assign(Loc::local(e.array.value.clone()), Val::Term(new))
                    .map_err(|e| format!("{e}"))?;
                Ok(())
            }
            ast::Statement::Iteration(i) => {
                let ty = self.type_impl_::<IS_CNST>(&i.ty)?;
                let ival_cons = match ty {
                    Ty::Field => T::new_field,
                    Ty::Uint(8) => T::new_u8,
                    Ty::Uint(16) => T::new_u16,
                    Ty::Uint(32) => T::new_u32,
                    Ty::Uint(64) => T::new_u64,
                    _ => {
                        return Err(format!(
                            "Iteration variable must be Field or Uint, got {ty}"
                        ));
                    }
                };
                // XXX(rsw) CHECK does this work if the range includes negative numbers?
                let s = self.const_isize_impl_::<IS_CNST>(&i.from)?;
                let e = self.const_isize_impl_::<IS_CNST>(&i.to)?;
                let v_name = i.index.value.clone();
                self.enter_scope_impl_::<IS_CNST>();
                self.decl_impl_::<IS_CNST>(v_name, &ty)?;
                for j in s..e {
                    self.enter_scope_impl_::<IS_CNST>();
                    self.assign_impl_::<IS_CNST>(&i.index.value, &[][..], ival_cons(j), false)?;
                    for s in &i.statements {
                        self.stmt_impl_::<IS_CNST>(s)?;
                    }
                    self.exit_scope_impl_::<IS_CNST>();
                }
                self.exit_scope_impl_::<IS_CNST>();
                Ok(())
            }
            ast::Statement::Conditional(c) => {
                match self.expr_impl_::<true>(&c.condition).ok().and_then(const_bool) {
                    Some(true) => {
                        self.enter_scope_impl_::<IS_CNST>();
                        for s in &c.ifbranch {
                            self.stmt_impl_::<IS_CNST>(s)?;
                        }
                        self.exit_scope_impl_::<IS_CNST>();
                    },
                    Some(false) => {
                        self.enter_scope_impl_::<IS_CNST>();
                        for s in &c.elsebranch {
                            self.stmt_impl_::<IS_CNST>(s)?;
                        }
                        self.exit_scope_impl_::<IS_CNST>();
                    },
                    None if IS_CNST => { return Err("if / else statement condition not const bool".to_string()); },
                    _ => {
                        let ce = self.expr_impl_::<false>(&c.condition)?;
                        let cbool = bool(ce.clone())?;
                        self.circ_enter_condition(cbool.clone());
                        for s in &c.ifbranch {
                            self.stmt_impl_::<IS_CNST>(s)?;
                        }
                        self.circ_exit_condition();
                        self.circ_enter_condition(term![NOT; cbool]);
                        for s in &c.elsebranch {
                            self.stmt_impl_::<IS_CNST>(s)?;
                        }
                        self.circ_exit_condition();
                    }
                }
                Ok(())
            }
            ast::Statement::Definition(d) => {
                // XXX(unimpl) multi-assignment unimplemented
                assert!(d.lhs.len() <= 1);

                self.set_lhs_ty_defn::<IS_CNST>(d)?;
                let e = self.expr_impl_::<IS_CNST>(&d.expression)?;

                if let Some(l) = d.lhs.first() {
                    match l {
                        ast::TypedIdentifierOrAssignee::Assignee(l) => {
                            let strict = match &d.expression {
                                ast::Expression::Unary(u) => {
                                    matches!(&u.op, ast::UnaryOperator::Strict(_))
                                }
                                _ => false,
                            };
                            self.assign_impl_::<IS_CNST>(&l.id.value, &l.accesses[..], e, strict)
                        }
                        ast::TypedIdentifierOrAssignee::TypedIdentifier(l) => {
                            let decl_ty = self.type_impl_::<IS_CNST>(&l.ty)?;
                            let ty = e.type_();
                            if &decl_ty != ty {
                                return Err(format!(
                                    "Assignment type mismatch: {decl_ty} annotated vs {ty} actual",
                                ));
                            }
                            self.declare_init_impl_::<IS_CNST>(
                                l.identifier.value.clone(),
                                decl_ty,
                                e,
                            )
                        }
                    }
                } else {
                    warn!("Statement with no LHS!");
                    Ok(())
                }
            }
        }
        .map_err(|err| format!("{}; context:\n{}", err, span_to_string(s.span())))
    }

    fn set_lhs_ty_defn<const IS_CNST: bool>(
        &self,
        d: &ast::DefinitionStatement<'ast>,
    ) -> Result<(), String> {
        assert!(self.lhs_ty.borrow().is_none()); // starting from nothing...
        if let ast::Expression::Postfix(pfe) = &d.expression {
            if matches!(pfe.accesses.first(), Some(ast::Access::Call(_))) {
                let ty = d
                    .lhs
                    .first()
                    .map(|ty| self.lhs_type::<IS_CNST>(ty))
                    .transpose()?;
                self.lhs_ty_put(ty);
            }
        }
        Ok(())
    }

    fn set_lhs_ty_ret(&self, r: &ast::ReturnStatement<'ast>) {
        assert!(self.lhs_ty.borrow().is_none()); // starting from nothing...
        if let Some(ast::Expression::Postfix(pfe)) = r.expressions.first() {
            if matches!(pfe.accesses.first(), Some(ast::Access::Call(_))) {
                let ty = self.ret_ty_stack_last();
                self.lhs_ty_put(ty);
            }
        }
    }

    fn lhs_type<const IS_CNST: bool>(
        &self,
        tya: &ast::TypedIdentifierOrAssignee<'ast>,
    ) -> Result<Ty, String> {
        use ast::TypedIdentifierOrAssignee::*;
        match tya {
            Assignee(a) => {
                let t = self.identifier_impl_::<IS_CNST>(&a.id)?;
                a.accesses.iter().fold(Ok(t.ty), |ty, acc| {
                    ty.and_then(|ty| match acc {
                        ast::AssigneeAccess::Select(aa) => match ty {
                            Ty::Array(sz, ity) => match &aa.expression {
                                ast::RangeOrExpression::Expression(_) => Ok(*ity),
                                ast::RangeOrExpression::Range(_) => Ok(Ty::Array(sz, ity)),
                            },
                            ty => Err(format!("Attempted array access on non-Array type {ty}")),
                        },
                        ast::AssigneeAccess::Member(sa) => match ty {
                            Ty::Struct(nm, map) => map
                                .search(&sa.id.value)
                                .map(|r| r.1.clone())
                                .ok_or_else(|| {
                                    format!("No such member {} of struct {nm}", &sa.id.value)
                                }),
                            ty => Err(format!("Attempted member access on non-Struct type {ty}")),
                        },
                    })
                })
            }
            TypedIdentifier(t) => self.type_impl_::<IS_CNST>(&t.ty),
        }
    }

    fn lhs_ty_put(&self, lhs_ty: Option<Ty>) {
        self.lhs_ty.replace(lhs_ty);
    }

    fn lhs_ty_take(&self) -> Option<Ty> {
        self.lhs_ty.borrow_mut().take()
    }

    fn enter_scope_impl_<const IS_CNST: bool>(&self) {
        if IS_CNST {
            self.cvar_enter_scope()
        } else {
            self.circ_enter_scope()
        }
    }

    fn cvar_enter_scope(&self) {
        assert!(!self.cvars_stack.borrow().is_empty());
        self.cvars_stack
            .borrow_mut()
            .last_mut()
            .unwrap()
            .push(BTreeMap::new());
    }

    fn exit_scope_impl_<const IS_CNST: bool>(&self) {
        if IS_CNST {
            self.cvar_exit_scope()
        } else {
            self.circ_exit_scope()
        }
    }

    fn cvar_exit_scope(&self) {
        assert!(!self.cvars_stack.borrow().last().unwrap().is_empty());
        self.cvars_stack.borrow_mut().last_mut().unwrap().pop();
    }

    fn cvar_enter_function(&self) {
        self.cvars_stack.borrow_mut().push(Vec::new());
        self.cvar_enter_scope();
    }

    fn cvar_exit_function(&self) {
        self.cvars_stack.borrow_mut().pop();
    }

    fn cvar_assign(&self, name: &str, val: T) -> Result<(), String> {
        assert!(!self.cvars_stack.borrow().last().unwrap().is_empty());
        self.cvars_stack
            .borrow_mut()
            .last_mut()
            .unwrap()
            .iter_mut()
            .rev()
            .find_map(|v| v.get_mut(name))
            .map(|old_val| {
                *old_val = val;
            })
            .ok_or_else(|| format!("Const assign failed: no variable {name} in scope"))
    }

    fn cvar_declare_init(&self, name: String, ty: &Ty, val: T) -> Result<(), String> {
        assert!(!self.cvars_stack.borrow().last().unwrap().is_empty());
        if val.type_() != ty {
            return Err(format!(
                "Const decl_init: {} type mismatch: expected {}, got {}",
                name,
                ty,
                val.type_()
            ));
        }
        self.cvars_stack
            .borrow_mut()
            .last_mut()
            .unwrap()
            .last_mut()
            .unwrap()
            .insert(name, val);
        Ok(())
    }

    fn cvar_declare(&self, name: String, ty: &Ty) -> Result<(), String> {
        self.cvar_declare_init(name, ty, ty.default())
    }

    fn cvar_lookup(&self, name: &str) -> Option<T> {
        if let Some(st) = self.cvars_stack.borrow().last() {
            st.iter().rev().find_map(|v| v.get(name).cloned())
        } else {
            None
        }
    }

    fn cvar_cur_scope_find(&self, name: &str) -> bool {
        if let Some(st1) = self.cvars_stack.borrow().last() {
            if let Some(st2) = st1.last() {
                st2.contains_key(name)
            } else {
                false
            }
        } else {
            false
        }
    }

    fn ret_ty_stack_push<const IS_CNST: bool>(
        &self,
        fn_def: &ast::FunctionDefinition<'ast>,
    ) -> Result<(), String> {
        let ty = fn_def
            .returns
            .first()
            .map(|ty| self.type_impl_::<IS_CNST>(ty))
            .transpose()?
            .unwrap_or(Ty::Bool);
        self.ret_ty_stack.borrow_mut().push(ty);
        Ok(())
    }

    fn ret_ty_stack_pop(&self) {
        self.ret_ty_stack.borrow_mut().pop();
    }

    fn ret_ty_stack_last(&self) -> Option<Ty> {
        self.ret_ty_stack.borrow().last().cloned()
    }

    fn crets_push(&self, ret: T) {
        self.crets_stack.borrow_mut().push(ret)
    }

    fn crets_pop(&self) -> T {
        assert!(!self.crets_stack.borrow().is_empty());
        self.crets_stack.borrow_mut().pop().unwrap()
    }

    fn const_decl_(&mut self, c: &mut ast::ConstantDefinition<'ast>) {
        // make sure that this wasn't already an important const name
        if self
            .cur_import_map()
            .map(|m| m.contains_key(&c.id.value))
            .unwrap_or(false)
        {
            self.err(
                format!("Constant {} clashes with import of same name", &c.id.value),
                &c.span,
            );
        }

        // rewrite literals in the const type decl
        let mut v = ZConstLiteralRewriter::new(None);
        v.visit_type(&mut c.ty)
            .unwrap_or_else(|e| self.err(e.0, &c.span));
        let ctype = self.unwrap(self.type_impl_::<true>(&c.ty), type_span(&c.ty));
        // handle literal type inference using declared type
        v.replace(Some(ctype));
        v.visit_expression(&mut c.expression)
            .unwrap_or_else(|e| self.err(e.0, &c.span));

        // evaluate the expression and check the resulting type
        let value = self
            .expr_impl_::<true>(&c.expression)
            .unwrap_or_else(|e| self.err(e, c.expression.span()));
        let ctype = v.replace(None).unwrap();
        if &ctype != value.type_() {
            self.err(
                format!(
                    "Type mismatch in constant definition: expected {:?}, got {:?}",
                    ctype,
                    value.type_()
                ),
                &c.span,
            );
        }

        // insert into constant map
        if self
            .constants
            .get_mut(self.file_stack.borrow().last().unwrap())
            .unwrap()
            .insert(c.id.value.clone(), (c.ty.clone(), value))
            .is_some()
        {
            self.err(format!("Constant {} redefined", &c.id.value), &c.span);
        }
    }

    fn type_(&self, t: &ast::Type<'ast>) -> Ty {
        self.unwrap(self.type_impl_::<false>(t), type_span(t))
    }

    fn type_impl_<const IS_CNST: bool>(&self, t: &ast::Type<'ast>) -> Result<Ty, String> {
        if IS_CNST {
            debug!("Const type: {:?}", t);
        } else {
            debug!("Type: {:?}", t);
        }
        fn lift<'ast>(t: &ast::BasicOrStructType<'ast>) -> ast::Type<'ast> {
            match t {
                ast::BasicOrStructType::Basic(b) => ast::Type::Basic(b.clone()),
                ast::BasicOrStructType::Struct(b) => ast::Type::Struct(b.clone()),
            }
        }
        match t {
            ast::Type::Basic(ast::BasicType::U8(_)) => Ok(Ty::Uint(8)),
            ast::Type::Basic(ast::BasicType::U16(_)) => Ok(Ty::Uint(16)),
            ast::Type::Basic(ast::BasicType::U32(_)) => Ok(Ty::Uint(32)),
            ast::Type::Basic(ast::BasicType::U64(_)) => Ok(Ty::Uint(64)),
            ast::Type::Basic(ast::BasicType::Boolean(_)) => Ok(Ty::Bool),
            ast::Type::Basic(ast::BasicType::Field(_)) => Ok(Ty::Field),
            ast::Type::Array(a) => {
                let b = self.type_impl_::<IS_CNST>(&lift(&a.ty));
                a.dimensions
                    .iter()
                    .rev()
                    .map(|d| self.const_usize_impl_::<IS_CNST>(d))
                    .fold(b, |b, d| Ok(Ty::Array(d?, Box::new(b?))))
            }
            ast::Type::Struct(s) => {
                let (def, path) = self.get_struct_or_type(&s.id.value).ok_or_else(|| {
                    format!(
                        "No such struct {} (did you bring it into scope?)",
                        &s.id.value
                    )
                })?;
                let generics = match def {
                    Ok(sdef) => &sdef.generics,
                    Err(tdef) => &tdef.generics,
                };
                let g_len = generics.len();
                let egv = s
                    .explicit_generics
                    .as_ref()
                    .map(|eg| eg.values.as_ref())
                    .unwrap_or(&[][..]);
                let generics = self.egvs_impl_::<IS_CNST>(egv, generics.clone())?;
                if generics.len() != g_len {
                    return Err(format!(
                        "Struct {} is not monomorphized or wrong number of generic parameters",
                        &s.id.value
                    ));
                }
                self.file_stack_push(path);
                self.generics_stack_push(generics);
                let ty = match def {
                    Ok(sdef) => Ty::new_struct(
                        sdef.id.value.clone(),
                        sdef.fields
                            .iter()
                            .map::<Result<_, String>, _>(|f| {
                                Ok((f.id.value.clone(), self.type_impl_::<IS_CNST>(&f.ty)?))
                            })
                            .collect::<Result<Vec<_>, _>>()?,
                    ),
                    Err(tdef) => self.type_impl_::<IS_CNST>(&tdef.ty)?,
                };
                self.generics_stack_pop();
                self.file_stack_pop();
                Ok(ty)
            }
        }
    }

    fn visit_files(&mut self) {
        // 1. go through includes and return a toposorted visit order for remaining processing
        let files = self.visit_imports();

        // 2. visit constant, struct, and function defs ; infer types and generics
        self.visit_declarations(files);
    }

    fn visit_imports(&mut self) -> Vec<PathBuf> {
        use petgraph::algo::toposort;
        use petgraph::graph::{DefaultIx, DiGraph, NodeIndex};
        let asts = std::mem::take(&mut self.asts);

        // we use the graph to toposort the includes and the map to go from PathBuf to NodeIdx
        let mut ig = DiGraph::<PathBuf, ()>::with_capacity(asts.len(), asts.len());
        let mut gn = HashMap::<PathBuf, NodeIndex<DefaultIx>>::with_capacity(asts.len());

        for (p, f) in asts.iter() {
            self.file_stack_push(p.to_owned());
            let mut imap = HashMap::new();

            if !gn.contains_key(p) {
                gn.insert(p.to_owned(), ig.add_node(p.to_owned()));
            }

            for d in f.declarations.iter() {
                // XXX(opt) retain() declarations instead? if we don't need them, saves allocs
                if let ast::SymbolDeclaration::Import(i) = d {
                    let (src_path, src_names, dst_names, i_span) = match i {
                        ast::ImportDirective::Main(m) => (
                            m.source.value.clone(),
                            vec!["main".to_owned()],
                            vec![m
                                .alias
                                .as_ref()
                                .map(|a| a.value.clone())
                                .unwrap_or_else(|| {
                                    PathBuf::from(m.source.value.clone())
                                        .file_stem()
                                        .unwrap_or_else(|| panic!("Bad import: {}", m.source.value))
                                        .to_string_lossy()
                                        .to_string()
                                })],
                            &m.span,
                        ),
                        ast::ImportDirective::From(m) => (
                            m.source.value.clone(),
                            m.symbols.iter().map(|s| s.id.value.clone()).collect(),
                            m.symbols
                                .iter()
                                .map(|s| {
                                    s.alias
                                        .as_ref()
                                        .map(|a| a.value.clone())
                                        .unwrap_or_else(|| s.id.value.clone())
                                })
                                .collect(),
                            &m.span,
                        ),
                    };
                    assert!(!src_names.is_empty());
                    let abs_src_path = self.stdlib.canonicalize(&self.cur_dir(), src_path.as_str());
                    debug!(
                        "Import of {:?} from {} as {:?}",
                        src_names,
                        abs_src_path.display(),
                        dst_names
                    );
                    src_names
                        .into_iter()
                        .zip(dst_names.into_iter())
                        .for_each(|(sn, dn)| {
                            if imap.contains_key(&dn) {
                                self.err(format!("Import {dn} redeclared"), i_span);
                            }
                            assert!(imap.insert(dn, (abs_src_path.clone(), sn)).is_none());
                        });

                    // add included -> includer edge for later toposort
                    if !gn.contains_key(&abs_src_path) {
                        gn.insert(abs_src_path.clone(), ig.add_node(abs_src_path.clone()));
                    }
                    ig.add_edge(*gn.get(&abs_src_path).unwrap(), *gn.get(p).unwrap(), ());
                }
            }

            let p = self.file_stack_pop().unwrap();
            self.import_map.insert(p, imap);
        }
        self.asts = asts;

        // flatten the import map, i.e., a -> b -> c becomes a -> c
        self.flatten_import_map();

        toposort(&ig, None)
            .unwrap_or_else(|e| {
                use petgraph::dot::{Config, Dot};
                panic!(
                    "Import graph is cyclic!: {:?}\n{:?}\n",
                    e,
                    Dot::with_config(&ig, &[Config::EdgeNoLabel])
                )
            })
            .iter()
            .map(|idx| std::mem::take(ig.node_weight_mut(*idx).unwrap()))
            .filter(|p| self.asts.contains_key(p))
            .collect()
    }

    fn flatten_import_map(&mut self) {
        // create a new map
        let mut new_map = HashMap::with_capacity(self.import_map.len());
        self.import_map.keys().for_each(|k| {
            new_map.insert(k.clone(), HashMap::new());
        });

        let mut visited = Vec::new();
        for (fname, map) in &self.import_map {
            for (iname, (nv, iv)) in map.iter() {
                // unwrap is safe because of new_map's initialization above
                if new_map.get(fname).unwrap().contains_key(iname) {
                    // visited this value already as part of a prior pointer chase
                    continue;
                }

                // chase the pointer, writing down every visited key along the way
                visited.clear();
                visited.push((fname, iname));
                let mut n = nv;
                let mut i = iv;
                while let Some((nn, ii)) = self.import_map.get(n).and_then(|m| m.get(i)) {
                    visited.push((n, i));
                    n = nn;
                    i = ii;
                }

                // map every visited key to the final value in the ptr chase
                visited.iter().for_each(|&(nn, ii)| {
                    new_map
                        .get_mut(nn)
                        .unwrap()
                        .insert(ii.clone(), (n.clone(), i.clone()));
                });
            }
        }

        self.import_map = new_map;
    }

    fn visit_declarations(&mut self, files: Vec<PathBuf>) {
        let mut t = std::mem::take(&mut self.asts);
        let mut clr = ZConstLiteralRewriter::new(None);
        for p in files {
            self.constants.insert(p.clone(), HashMap::new());
            self.structs_and_tys.insert(p.clone(), HashMap::new());
            self.functions.insert(p.clone(), HashMap::new());
            self.file_stack_push(p.clone());
            for d in t.get_mut(&p).unwrap().declarations.iter_mut() {
                match d {
                    ast::SymbolDeclaration::Constant(c) => {
                        debug!("processing decl: const {} in {}", c.id.value, p.display());
                        self.const_decl_(c);
                    }
                    ast::SymbolDeclaration::Struct(s) => {
                        debug!("processing decl: struct {} in {}", s.id.value, p.display());
                        let mut s_ast = s.clone();

                        // rewrite literals in ArrayTypes
                        clr.visit_struct_definition(&mut s_ast)
                            .unwrap_or_else(|e| self.err(e.0, &s.span));

                        if self
                            .structs_and_tys
                            .get_mut(self.file_stack.borrow().last().unwrap())
                            .unwrap()
                            .insert(s.id.value.clone(), Ok(s_ast))
                            .is_some()
                        {
                            self.err(
                                format!("Struct {} defined over existing name", &s.id.value),
                                &s.span,
                            );
                        }
                    }
                    ast::SymbolDeclaration::Type(t) => {
                        debug!(
                            "processing decl: type definition {} in {}",
                            t.id.value,
                            p.display()
                        );
                        let mut t_ast = t.clone();

                        // rewrite literals in ArrayTypes
                        clr.visit_type_definition(&mut t_ast)
                            .unwrap_or_else(|e| self.err(e.0, &t.span));

                        if self
                            .structs_and_tys
                            .get_mut(self.file_stack.borrow().last().unwrap())
                            .unwrap()
                            .insert(t.id.value.clone(), Err(t_ast))
                            .is_some()
                        {
                            self.err(
                                format!("Type {} defined over existing name", &t.id.value),
                                &t.span,
                            );
                        }
                    }
                    ast::SymbolDeclaration::Function(f) => {
                        debug!("processing decl: fn {} in {}", f.id.value, p.display());
                        let mut f_ast = f.clone();

                        // rewrite literals in params and returns
                        let mut v = ZConstLiteralRewriter::new(None);
                        f_ast
                            .parameters
                            .iter_mut()
                            .try_for_each(|p| v.visit_parameter(p))
                            .unwrap_or_else(|e| self.err(e.0, &f.span));
                        if f_ast.returns.len() != 1 {
                            // XXX(unimpl) functions MUST return exactly 1 value
                            self.err(
                                format!(
                                    "Functions must return exactly 1 value; {} returns {}",
                                    &f_ast.id.value,
                                    f_ast.returns.len(),
                                ),
                                &f.span,
                            );
                        }
                        f_ast
                            .returns
                            .iter_mut()
                            .try_for_each(|r| v.visit_type(r))
                            .unwrap_or_else(|e| self.err(e.0, &f.span));

                        // go through stmts typechecking and rewriting literals
                        let mut sw = ZStatementWalker::new(
                            f_ast.parameters.as_ref(),
                            f_ast.returns.as_ref(),
                            f_ast.generics.as_ref(),
                            self,
                        );
                        f_ast
                            .statements
                            .iter_mut()
                            .try_for_each(|s| sw.visit_statement(s))
                            .unwrap_or_else(|e| self.err(e.0, &f.span));

                        if self
                            .functions
                            .get_mut(self.file_stack.borrow().last().unwrap())
                            .unwrap()
                            .insert(f.id.value.clone(), f_ast)
                            .is_some()
                        {
                            self.err(format!("Function {} redefined", &f.id.value), &f.span);
                        }
                    }
                    ast::SymbolDeclaration::Import(_) => (), // already handled in visit_imports
                }
            }
            self.file_stack_pop();
        }
        self.asts = t;
    }

    fn get_function(&self, fn_id: &str) -> Option<&ast::FunctionDefinition<'ast>> {
        let (f_path, f_name) = self.deref_import(fn_id);
        self.functions.get(&f_path).and_then(|m| m.get(&f_name))
    }

    fn get_struct_or_type(
        &self,
        struct_id: &str,
    ) -> Option<(
        Result<&ast::StructDefinition<'ast>, &ast::TypeDefinition<'ast>>,
        PathBuf,
    )> {
        let (s_path, s_name) = self.deref_import(struct_id);
        self.structs_and_tys
            .get(&s_path)
            .and_then(|m| m.get(&s_name))
            .map(|m| (m.as_ref(), s_path))
    }

    fn assert(&self, asrt: Term) {
        debug_assert!(matches!(check(&asrt), Sort::Bool));
        if self.isolate_asserts {
            let path = self.circ_condition();
            self.assertions
                .borrow_mut()
                .push(term![IMPLIES; path, asrt]);
        } else {
            self.assertions.borrow_mut().push(asrt);
        }
    }

    /*** circify wrapper functions (hides RefCell) ***/

    fn circ_enter_condition(&self, cond: Term) {
        if self.isolate_asserts {
            self.circ.borrow_mut().enter_condition(cond).unwrap();
        }
    }

    fn circ_exit_condition(&self) {
        if self.isolate_asserts {
            self.circ.borrow_mut().exit_condition()
        }
    }

    fn circ_condition(&self) -> Term {
        self.circ.borrow().condition()
    }

    fn circ_return_(&self, ret: Option<T>) -> Result<(), CircError> {
        self.circ.borrow_mut().return_(ret)
    }

    fn circ_enter_fn(&self, f_name: String, ret_ty: Option<Ty>) {
        self.circ.borrow_mut().enter_fn(f_name, ret_ty)
    }

    fn circ_exit_fn(&self) -> Option<Val<T>> {
        self.circ.borrow_mut().exit_fn()
    }

    fn circ_enter_scope(&self) {
        self.circ.borrow_mut().enter_scope()
    }

    fn circ_exit_scope(&self) {
        self.circ.borrow_mut().exit_scope()
    }

    fn circ_declare_input(
        &self,
        name: String,
        ty: &Ty,
        vis: ZVis,
        precomputed_value: Option<T>,
        mangle_name: bool,
    ) -> Result<T, CircError> {
        match vis {
            ZVis::Public => {
                self.circ
                    .borrow_mut()
                    .declare_input(name, ty, None, precomputed_value, mangle_name)
            }
            ZVis::Private(i) => self.circ.borrow_mut().declare_input(
                name,
                ty,
                Some(i),
                precomputed_value,
                mangle_name,
            ),
            ZVis::Committed => {
                let size = match ty {
                    Ty::Array(size, _) => *size,
                    _ => panic!(),
                };
                Ok(self.circ.borrow_mut().start_persistent_array(
                    &name,
                    size,
                    default_field(),
                    crate::front::proof::PROVER_ID,
                ))
            }
        }
    }

    fn circ_declare_init(&self, name: String, ty: Ty, val: Val<T>) -> Result<Val<T>, CircError> {
        self.circ.borrow_mut().declare_init(name, ty, val)
    }

    fn circ_get_value(&self, loc: Loc) -> Result<Val<T>, CircError> {
        self.circ.borrow().get_value(loc)
    }

    fn circ_assign(&self, loc: Loc, val: Val<T>) -> Result<Val<T>, CircError> {
        self.circ.borrow_mut().assign(loc, val)
    }
}

fn span_to_string(span: &ast::Span) -> String {
    span.lines().collect::<String>()
}

fn type_span<'ast, 'a>(ty: &'a ast::Type<'ast>) -> &'a ast::Span<'ast> {
    use ast::BasicType::*;
    use ast::Type::*;
    match ty {
        Array(a) => &a.span,
        Struct(s) => &s.span,
        Basic(b) => match b {
            Field(f) => &f.span,
            Boolean(b) => &b.span,
            U8(u) => &u.span,
            U16(u) => &u.span,
            U32(u) => &u.span,
            U64(u) => &u.span,
        },
    }
}<|MERGE_RESOLUTION|>--- conflicted
+++ resolved
@@ -832,12 +832,7 @@
             }
         }
     }
-<<<<<<< HEAD
-
-    fn interpret_visibility(&self, visibility: &Option<ast::Visibility<'ast>>) -> Option<PartyId> {
-=======
     fn interpret_visibility(&self, visibility: &Option<ast::Visibility<'ast>>) -> ZVis {
->>>>>>> e404c134
         match visibility {
             None | Some(ast::Visibility::Public(_)) => ZVis::Public,
             Some(ast::Visibility::Committed(_)) => match self.mode {
