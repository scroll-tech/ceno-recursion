--- conflicted
+++ resolved
@@ -49,11 +49,8 @@
 # TODO: kill
 paste = "1.0"
 im = "15"
-<<<<<<< HEAD
+once_cell = "1"
 regex = "1"
-=======
-once_cell = "1"
->>>>>>> e404c134
 
 [dev-dependencies]
 quickcheck = "1"
