--- conflicted
+++ resolved
@@ -51,13 +51,7 @@
 itertools = "0.10"
 petgraph = { version = "0.6", optional = true }
 spartan = { version = "0.8", default-features = false, optional = true }
-<<<<<<< HEAD
-spartan_parallel = { path = "../spartan_parallel", default-features = false, features = [
-  "profile",
-] }
-=======
 spartan_parallel = { path = "../spartan_parallel", default-features = false, features = ["profile"] }
->>>>>>> dbfafe59
 merlin = { version = "3.0.0" }
 curve25519-dalek = { version = "4", features = ["serde"], optional = true }
 # TODO: kill
