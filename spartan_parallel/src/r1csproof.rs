#![allow(clippy::too_many_arguments)]
<<<<<<< HEAD
use super::custom_dense_mlpoly::DensePolynomialPqx;
use super::dense_mlpoly::{DensePolynomial, EqPolynomial, PolyEvalProof};
=======
use crate::{ProverWitnessSecInfo, VerifierWitnessSecInfo};

use super::commitments::{Commitments, MultiCommitGens};
use super::custom_dense_mlpoly::DensePolynomialPqx;
use super::dense_mlpoly::{DensePolynomial, EqPolynomial, PolyCommitmentGens, PolyEvalProof};
>>>>>>> 65abd5ef
use super::errors::ProofVerifyError;
use super::math::Math;
use super::nizk::{EqualityProof, KnowledgeProof, ProductProof};
use super::r1csinstance::R1CSInstance;
use super::random::RandomTape;
use super::sumcheck::ZKSumcheckInstanceProof;
use super::timer::Timer;
<<<<<<< HEAD
use super::transcript::ProofTranscript;
use crate::scalar::SpartanExtensionField;
use crate::{ProverWitnessSecInfo, VerifierWitnessSecInfo};
use merlin::Transcript;
use serde::{Deserialize, Serialize};
use std::cmp::min;
=======
use super::transcript::{AppendToTranscript, ProofTranscript};
use core::iter;
use merlin::Transcript;
use serde::{Deserialize, Serialize};
use std::cmp::min;

const ZERO: Scalar = Scalar::zero();
const ONE: Scalar = Scalar::one();
>>>>>>> 65abd5ef

#[derive(Serialize, Deserialize, Debug)]
pub struct R1CSProof<S: SpartanExtensionField> {
  sc_proof_phase1: ZKSumcheckInstanceProof<S>,
  sc_proof_phase2: ZKSumcheckInstanceProof<S>,
  pok_claims_phase2: (KnowledgeProof<S>, ProductProof<S>),
  proof_eq_sc_phase1: EqualityProof<S>,
  proof_eq_sc_phase2: EqualityProof<S>,
  proof_eval_vars_at_ry_list: Vec<PolyEvalProof<S>>,
}

impl<S: SpartanExtensionField> R1CSProof<S> {
  fn prove_phase_one(
    num_rounds: usize,
    num_rounds_x_max: usize,
    num_rounds_q_max: usize,
    num_rounds_p: usize,
    num_proofs: &Vec<usize>,
    num_cons: &Vec<usize>,
    evals_tau_p: &mut DensePolynomial<S>,
    evals_tau_q: &mut DensePolynomial<S>,
    evals_tau_x: &mut DensePolynomial<S>,
    evals_Az: &mut DensePolynomialPqx<S>,
    evals_Bz: &mut DensePolynomialPqx<S>,
    evals_Cz: &mut DensePolynomialPqx<S>,
    transcript: &mut Transcript,
    random_tape: &mut RandomTape<S>,
  ) -> (ZKSumcheckInstanceProof<S>, Vec<S>, Vec<S>, S) {
    let comb_func = |poly_A_comp: &S, poly_B_comp: &S, poly_C_comp: &S, poly_D_comp: &S| -> S {
      *poly_A_comp * (*poly_B_comp * *poly_C_comp - *poly_D_comp)
    };

    let (sc_proof_phase_one, r, claims, blind_claim_postsc) =
      ZKSumcheckInstanceProof::<S>::prove_cubic_with_additive_term_disjoint_rounds(
        &S::field_zero(), // claim is zero
        &S::field_zero(), // blind for claim is also zero
        num_rounds,
        num_rounds_x_max,
        num_rounds_q_max,
        num_rounds_p,
        num_proofs.clone(),
        num_cons.clone(),
        evals_tau_p,
        evals_tau_q,
        evals_tau_x,
        evals_Az,
        evals_Bz,
        evals_Cz,
        comb_func,
        transcript,
        random_tape,
      );

    (sc_proof_phase_one, r, claims, blind_claim_postsc)
  }

  fn prove_phase_two(
    num_rounds: usize,
    num_rounds_y_max: usize,
    num_rounds_w: usize,
    num_rounds_p: usize,
    single_inst: bool,
    num_witness_secs: usize,
    num_inputs: Vec<usize>,
    claim: &S,
    blind_claim: &S,
    evals_eq: &mut DensePolynomial<S>,
    evals_ABC: &mut DensePolynomialPqx<S>,
    evals_z: &mut DensePolynomialPqx<S>,
    transcript: &mut Transcript,
<<<<<<< HEAD
    random_tape: &mut RandomTape<S>,
  ) -> (ZKSumcheckInstanceProof<S>, Vec<S>, Vec<S>, S) {
    let comb_func = |poly_A_comp: &S, poly_B_comp: &S, poly_C_comp: &S| -> S {
      *poly_A_comp * *poly_B_comp * *poly_C_comp
    };
    let (sc_proof_phase_two, r, claims, blind_claim_postsc) =
      ZKSumcheckInstanceProof::<S>::prove_cubic_disjoint_rounds(
=======
    random_tape: &mut RandomTape,
  ) -> (ZKSumcheckInstanceProof, Vec<Scalar>, Vec<Scalar>, Scalar) {
    let comb_func = |poly_A_comp: &Scalar, poly_B_comp: &Scalar, poly_C_comp: &Scalar| -> Scalar {
      poly_A_comp * poly_B_comp * poly_C_comp
    };
    let (sc_proof_phase_two, r, claims, blind_claim_postsc) =
      ZKSumcheckInstanceProof::prove_cubic_disjoint_rounds(
>>>>>>> 65abd5ef
        claim,
        blind_claim,
        num_rounds,
        num_rounds_y_max,
        num_rounds_w,
        num_rounds_p,
        single_inst,
        num_witness_secs,
        num_inputs,
        evals_eq,
        evals_ABC,
        evals_z,
        comb_func,
<<<<<<< HEAD
=======
        &gens.gens_1,
        &gens.gens_4,
>>>>>>> 65abd5ef
        transcript,
        random_tape,
      );

    (sc_proof_phase_two, r, claims, blind_claim_postsc)
  }

  fn protocol_name() -> &'static [u8] {
    b"R1CS proof"
  }

  // A generic R1CS prover that enables data-parallelism on instances
  pub fn prove(
    num_instances: usize,
    max_num_proofs: usize,
    num_proofs: &Vec<usize>,
    // Number of inputs of the combined Z matrix
    max_num_inputs: usize,
    num_inputs: &Vec<usize>,
    // WITNESS_SECS
    // How many sections does each Z vector have?
    // num_witness_secs can be between 1 - 8
    // if num_witness_secs is not a power of 2, the remaining secs are simply 0's
    // For each witness sec, record the following:
    // IS_SINGLE: does it have just one copy across all blocks?
    // IS_SHORT: does it have only one copy per block? A single witness sect must also be short
    // NUM_INPUTS: number of inputs per block
    // W_MAT: num_instances x num_proofs x num_inputs hypermatrix for all values
    // POLY_W: one dense polynomial per instance
    witness_secs: Vec<&ProverWitnessSecInfo<S>>,
    // INSTANCES
    inst: &R1CSInstance<S>,
    transcript: &mut Transcript,
    random_tape: &mut RandomTape<S>,
  ) -> (R1CSProof<S>, [Vec<S>; 4]) {
    let timer_prove = Timer::new("R1CSProof::prove");
    <Transcript as ProofTranscript<S>>::append_protocol_name(
      transcript,
      R1CSProof::<S>::protocol_name(),
    );

    let num_witness_secs = witness_secs.len();

    // Assert everything is a power of 2, except num_instances
    assert_eq!(max_num_proofs, max_num_proofs.next_power_of_two());
    for p in num_proofs {
      assert_eq!(*p, p.next_power_of_two());
      assert!(*p <= max_num_proofs);
    }
    for i in num_inputs {
      assert_eq!(*i, i.next_power_of_two());
      assert!(*i <= max_num_inputs);
    }
    // Number of instances is either one or matches num_instances
    assert!(inst.get_num_instances() == 1 || inst.get_num_instances() == num_instances);

    // Assert num_witness_secs is valid
    assert!((1..=16).contains(&num_witness_secs));
    for w in &witness_secs {
      // assert size of w_mat
      assert!(w.w_mat.len() == 1 || w.w_mat.len() == num_instances);
      for p in 0..w.w_mat.len() {
        assert!(w.w_mat[p].len() == 1 || w.w_mat[p].len() == num_proofs[p]);
        for q in 0..w.w_mat[p].len() {
          assert_eq!(w.w_mat[p][q].len(), w.num_inputs[p]);
        }
      }
    }

    // --
    // PHASE 1
    // --
    let num_cons = inst.get_num_cons();
    let block_num_cons = if inst.get_num_instances() == 1 {
      vec![inst.get_inst_num_cons()[0]; num_instances]
    } else {
      inst.get_inst_num_cons().clone()
    };
    let timer_sc_proof_phase1 = Timer::new("prove_sc_phase_one");

    // append input to variables to create a single vector z
    let timer_tmp = Timer::new("prove_z_mat_gen");
    let mut z_mat: Vec<Vec<Vec<Vec<S>>>> = Vec::new();
    for p in 0..num_instances {
      z_mat.push(Vec::new());
      for q in 0..num_proofs[p] {
        z_mat[p].push(vec![vec![S::field_zero(); num_inputs[p]]; num_witness_secs]);
        for w in 0..witness_secs.len() {
          let ws = witness_secs[w];
          let p_w = if ws.w_mat.len() == 1 { 0 } else { p };
          let q_w = if ws.w_mat[p_w].len() == 1 { 0 } else { q };
          // Only append the first num_inputs_entries of w_mat[p][q]
          for i in 0..min(ws.num_inputs[p_w], num_inputs[p]) {
            z_mat[p][q][w][i] = ws.w_mat[p_w][q_w][i];
          }
        }
      }
    }
    timer_tmp.stop();

    // derive the verifier's challenge \tau
    let timer_tmp = Timer::new("prove_vec_mult");
    let (num_rounds_p, num_rounds_q, num_rounds_x, num_rounds_w, num_rounds_y) = (
      num_instances.next_power_of_two().log_2(),
      max_num_proofs.log_2(),
      num_cons.log_2(),
      num_witness_secs.log_2(),
      max_num_inputs.log_2(),
    );
    let tau_p = transcript.challenge_vector(b"challenge_tau_p", num_rounds_p);
    let tau_q = transcript.challenge_vector(b"challenge_tau_q", num_rounds_q);
    let tau_x = transcript.challenge_vector(b"challenge_tau_x", num_rounds_x);

    // compute the initial evaluation table for R(\tau, x)
    let mut poly_tau_p = DensePolynomial::new(EqPolynomial::new(tau_p).evals());
    let mut poly_tau_q = DensePolynomial::new(EqPolynomial::new(tau_q).evals());
    let mut poly_tau_x = DensePolynomial::new(EqPolynomial::new(tau_x).evals());
    let (mut poly_Az, mut poly_Bz, mut poly_Cz) = inst.multiply_vec_block(
      num_instances,
      num_proofs.clone(),
      max_num_proofs,
      num_inputs.clone(),
      max_num_inputs,
      num_cons,
      block_num_cons.clone(),
      &z_mat,
    );
    timer_tmp.stop();

    // Sumcheck 1: (Az * Bz - Cz) * eq(x, q, p) = 0
    let timer_tmp = Timer::new("prove_sum_check");
    let (sc_proof_phase1, rx, _claims_phase1, blind_claim_postsc1) = R1CSProof::prove_phase_one(
      num_rounds_x + num_rounds_q + num_rounds_p,
      num_rounds_x,
      num_rounds_q,
      num_rounds_p,
      num_proofs,
      &block_num_cons,
      &mut poly_tau_p,
      &mut poly_tau_q,
      &mut poly_tau_x,
      &mut poly_Az,
      &mut poly_Bz,
      &mut poly_Cz,
      transcript,
      random_tape,
    );
    assert_eq!(poly_tau_p.len(), 1);
    assert_eq!(poly_tau_q.len(), 1);
    assert_eq!(poly_tau_x.len(), 1);
    assert_eq!(poly_Az.len(), 1);
    assert_eq!(poly_Bz.len(), 1);
    assert_eq!(poly_Cz.len(), 1);
    timer_tmp.stop();
    timer_sc_proof_phase1.stop();

    let (tau_claim, Az_claim, Bz_claim, Cz_claim) = (
      &(poly_tau_p[0] * poly_tau_q[0] * poly_tau_x[0]),
      &poly_Az.index(0, 0, 0, 0),
      &poly_Bz.index(0, 0, 0, 0),
      &poly_Cz.index(0, 0, 0, 0),
    );

    let (Az_blind, Bz_blind, Cz_blind, prod_Az_Bz_blind) = (
      random_tape.random_scalar(b"Az_blind"),
      random_tape.random_scalar(b"Bz_blind"),
      random_tape.random_scalar(b"Cz_blind"),
      random_tape.random_scalar(b"prod_Az_Bz_blind"),
    );

    let pok_Cz_claim = { KnowledgeProof::prove(transcript, random_tape, Cz_claim, &Cz_blind) };

    let proof_prod = {
      let prod = *Az_claim * *Bz_claim;
      ProductProof::prove(
        transcript,
        random_tape,
        Az_claim,
        &Az_blind,
        Bz_claim,
        &Bz_blind,
        &prod,
        &prod_Az_Bz_blind,
      )
    };

    // prove the final step of sum-check #1
    let taus_bound_rx = tau_claim;

    let blind_expected_claim_postsc1 = *taus_bound_rx * (prod_Az_Bz_blind - Cz_blind);
    let claim_post_phase1 = (*Az_claim * *Bz_claim - *Cz_claim) * *taus_bound_rx;

    let proof_eq_sc_phase1 = EqualityProof::prove(
      transcript,
      random_tape,
      &claim_post_phase1,
      &blind_expected_claim_postsc1,
      &claim_post_phase1,
      &blind_claim_postsc1,
    );

    // Separate the result rx into rp, rq, and rx
    let (rx_rev, rq_rev) = rx.split_at(num_rounds_x);
    let (rq_rev, rp) = rq_rev.split_at(num_rounds_q);
    let rx: Vec<S> = rx_rev.iter().copied().rev().collect();
    let rq_rev = rq_rev.to_vec();
    let rq: Vec<S> = rq_rev.iter().copied().rev().collect();
    let rp = rp.to_vec();

    // --
    // PHASE 2
    // --
    let timer_sc_proof_phase2 = Timer::new("prove_sc_phase_two");
    // combine the three claims into a single claim
    let r_A: S = transcript.challenge_scalar(b"challenge_Az");
    let r_B: S = transcript.challenge_scalar(b"challenge_Bz");
    let r_C: S = transcript.challenge_scalar(b"challenge_Cz");

    let claim_phase2 = r_A * *Az_claim + r_B * *Bz_claim + r_C * *Cz_claim;
    let blind_claim_phase2 = r_A * Az_blind + r_B * Bz_blind + r_C * Cz_blind;

    let timer_tmp = Timer::new("prove_abc_gen");
    let evals_ABC = {
      // compute the initial evaluation table for R(\tau, x)
      let evals_rx = EqPolynomial::new(rx.clone()).evals();
      let (evals_A, evals_B, evals_C) = inst.compute_eval_table_sparse_disjoint_rounds(
        num_instances,
        inst.get_inst_num_cons(),
        num_witness_secs,
        max_num_inputs,
<<<<<<< HEAD
        &num_inputs,
=======
        num_inputs,
>>>>>>> 65abd5ef
        &evals_rx,
      );

      let mut evals_ABC = Vec::new();
      for p in 0..inst.get_num_instances() {
        evals_ABC.push(vec![Vec::new()]);
        for w in 0..num_witness_secs {
          evals_ABC[p][0].push(Vec::new());
          for i in 0..num_inputs[p] {
            evals_ABC[p][0][w].push(
              r_A * evals_A[p][0][w][i] + r_B * evals_B[p][0][w][i] + r_C * evals_C[p][0][w][i],
            );
          }
        }
      }
      evals_ABC
    };
    let mut ABC_poly = DensePolynomialPqx::new_rev(
      &evals_ABC,
      vec![1; num_instances],
      1,
      num_inputs.clone(),
      max_num_inputs,
    );
    timer_tmp.stop();

    let timer_tmp = Timer::new("prove_z_gen");
    // Construct a p * q * len(z) matrix Z and bound it to r_q
    let mut Z_poly = DensePolynomialPqx::new_rev(
      &z_mat,
      num_proofs.clone(),
      max_num_proofs,
      num_inputs.clone(),
      max_num_inputs,
    );
    timer_tmp.stop();
    let timer_tmp = Timer::new("prove_z_bind");
    Z_poly.bound_poly_vars_rq(&rq_rev.to_vec());
    timer_tmp.stop();

    // An Eq function to match p with rp
    let mut eq_p_rp_poly = DensePolynomial::new(EqPolynomial::new(rp).evals());

    // Sumcheck 2: (rA + rB + rC) * Z * eq(p) = e
    let (sc_proof_phase2, ry, claims_phase2, blind_claim_postsc2) = R1CSProof::prove_phase_two(
      num_rounds_y + num_rounds_w + num_rounds_p,
      num_rounds_y,
      num_rounds_w,
      num_rounds_p,
      inst.get_num_instances() == 1,
      num_witness_secs,
      num_inputs.clone(),
      &claim_phase2,
      &blind_claim_phase2,
      &mut eq_p_rp_poly,
      &mut ABC_poly,
      &mut Z_poly,
      transcript,
      random_tape,
    );
    timer_sc_proof_phase2.stop();

    // Separate ry into rp, rw, and ry
    let (ry_rev, rw) = ry.split_at(num_rounds_y);
    let (rw, rp) = rw.split_at(num_rounds_w);
    let rp = rp.to_vec();
    let rw = rw.to_vec();
    let ry: Vec<S> = ry_rev.iter().copied().rev().collect();

    assert_eq!(Z_poly.len(), 1);
    assert_eq!(ABC_poly.len(), 1);

    // --
    // POLY COMMIT
    // --
    // Commit each witness by instance
    let timer_polyeval = Timer::new("polyeval");

    // For every possible wit_sec.num_inputs, compute ry_factor = prodX(1 - ryX)...
    let mut ry_factors = vec![S::field_one(); num_rounds_y + 1];
    for i in 0..num_rounds_y {
      ry_factors[i + 1] = ry_factors[i] * (S::field_one() - ry[i]);
    }

    let mut poly_list = Vec::new();
    let mut num_proofs_list = Vec::new();
    let mut num_inputs_list = Vec::new();
    // List of all evaluations
    let mut Zr_list = Vec::new();
    // List of evaluations separated by witness_secs
    let mut eval_vars_at_ry_list = vec![Vec::new(); num_witness_secs];

    for i in 0..num_witness_secs {
      let w = witness_secs[i];
      let wit_sec_num_instance = w.w_mat.len();
      eval_vars_at_ry_list.push(Vec::new());

      for p in 0..wit_sec_num_instance {
        poly_list.push(&w.poly_w[p]);
        num_proofs_list.push(w.w_mat[p].len());
        num_inputs_list.push(w.num_inputs[p]);
        // Depending on w.num_inputs[p], ry_short can be two different values
        let ry_short = {
          // if w.num_inputs[p] >= num_inputs, need to pad 0's to the front of ry
          if w.num_inputs[p] >= max_num_inputs {
            let ry_pad = vec![S::field_zero(); w.num_inputs[p].log_2() - max_num_inputs.log_2()];
            [ry_pad, ry.clone()].concat()
          }
          // Else ry_short is the last w.num_inputs[p].log_2() entries of ry
          // thus, to obtain the actual ry, need to multiply by (1 - ry0)(1 - ry1)..., which is ry_factors[num_rounds_y - w.num_inputs[p]]
          else {
            ry[num_rounds_y - w.num_inputs[p].log_2()..].to_vec()
          }
        };
        let rq_short =
          rq[num_rounds_q - num_proofs_list[num_proofs_list.len() - 1].log_2()..].to_vec();
        let r = &[rq_short, ry_short.clone()].concat();
        let eval_vars_at_ry = poly_list[poly_list.len() - 1].evaluate(r);
        Zr_list.push(eval_vars_at_ry);
        if w.num_inputs[p] >= max_num_inputs {
          eval_vars_at_ry_list[i].push(eval_vars_at_ry);
        } else {
          eval_vars_at_ry_list[i]
            .push(eval_vars_at_ry * ry_factors[num_rounds_y - w.num_inputs[p].log_2()]);
        }
<<<<<<< HEAD
=======
        comm_vars_at_ry_list[i].push(
          eval_vars_at_ry
            .commit(&Scalar::zero(), &gens.gens_pc.gens.gens_1)
            .compress(),
        );
>>>>>>> 65abd5ef
      }
    }
    let proof_eval_vars_at_ry_list = PolyEvalProof::prove_batched_instances_disjoint_rounds(
      &poly_list,
      &num_proofs_list,
      &num_inputs_list,
      None,
      &rq,
      &ry,
      &Zr_list,
      None,
      transcript,
      random_tape,
    );

    // Bind the resulting witness list to rp
    // poly_vars stores the result of each witness matrix bounded to (rq_short ++ ry)
    // but we want to bound them to (rq ++ ry)
    // So we need to multiply each entry by (1 - rq0)(1 - rq1)
    let mut eval_vars_comb_list = Vec::new();
    for p in 0..num_instances {
      let wit_sec_p = |i: usize| {
        if witness_secs[i].w_mat.len() == 1 {
          0
        } else {
          p
        }
      };
      let e = |i: usize| eval_vars_at_ry_list[i][wit_sec_p(i)];
      let prefix_list = match num_witness_secs.next_power_of_two() {
        1 => {
<<<<<<< HEAD
          vec![S::field_one()]
        }
        2 => {
          vec![(S::field_one() - rw[0]), rw[0]]
        }
        4 => {
          vec![
            (S::field_one() - rw[0]) * (S::field_one() - rw[1]),
            (S::field_one() - rw[0]) * rw[1],
            rw[0] * (S::field_one() - rw[1]),
=======
          vec![ONE]
        }
        2 => {
          vec![(ONE - rw[0]), rw[0]]
        }
        4 => {
          vec![
            (ONE - rw[0]) * (ONE - rw[1]),
            (ONE - rw[0]) * rw[1],
            rw[0] * (ONE - rw[1]),
>>>>>>> 65abd5ef
            rw[0] * rw[1],
          ]
        }
        8 => {
          vec![
<<<<<<< HEAD
            (S::field_one() - rw[0]) * (S::field_one() - rw[1]) * (S::field_one() - rw[2]),
            (S::field_one() - rw[0]) * (S::field_one() - rw[1]) * rw[2],
            (S::field_one() - rw[0]) * rw[1] * (S::field_one() - rw[2]),
            (S::field_one() - rw[0]) * rw[1] * rw[2],
            rw[0] * (S::field_one() - rw[1]) * (S::field_one() - rw[2]),
            rw[0] * (S::field_one() - rw[1]) * rw[2],
            rw[0] * rw[1] * (S::field_one() - rw[2]),
=======
            (ONE - rw[0]) * (ONE - rw[1]) * (ONE - rw[2]),
            (ONE - rw[0]) * (ONE - rw[1]) * rw[2],
            (ONE - rw[0]) * rw[1] * (ONE - rw[2]),
            (ONE - rw[0]) * rw[1] * rw[2],
            rw[0] * (ONE - rw[1]) * (ONE - rw[2]),
            rw[0] * (ONE - rw[1]) * rw[2],
            rw[0] * rw[1] * (ONE - rw[2]),
>>>>>>> 65abd5ef
            rw[0] * rw[1] * rw[2],
          ]
        }
        _ => {
          panic!("Unsupported num_witness_secs: {}", num_witness_secs);
        }
      };
      let mut eval_vars_comb =
        (0..num_witness_secs).fold(S::field_zero(), |s, i| s + prefix_list[i] * e(i));
      for q in 0..(num_rounds_q - num_proofs[p].log_2()) {
        eval_vars_comb = eval_vars_comb * (S::field_one() - rq[q]);
      }
      eval_vars_comb_list.push(eval_vars_comb);
    }
    timer_polyeval.stop();

    let poly_vars = DensePolynomial::new(eval_vars_comb_list);
<<<<<<< HEAD
    let _eval_vars_at_ry = poly_vars.evaluate(&rp);
=======
    let eval_vars_at_ry = poly_vars.evaluate(&rp);
    let comm_vars_at_ry = eval_vars_at_ry
      .commit(&ZERO, &gens.gens_pc.gens.gens_1)
      .compress();
>>>>>>> 65abd5ef

    // prove the final step of sum-check #2
    let blind_expected_claim_postsc2 = S::field_zero();
    let claim_post_phase2 = claims_phase2[0] * claims_phase2[1] * claims_phase2[2];

    let proof_eq_sc_phase2 = EqualityProof::prove(
      transcript,
      random_tape,
      &claim_post_phase2,
      &blind_expected_claim_postsc2,
      &claim_post_phase2,
      &blind_claim_postsc2,
    );

    timer_prove.stop();

<<<<<<< HEAD
=======
    let claims_phase2 = (
      comm_Az_claim,
      comm_Bz_claim,
      comm_Cz_claim,
      comm_prod_Az_Bz_claims,
    );
>>>>>>> 65abd5ef
    let pok_claims_phase2 = (pok_Cz_claim, proof_prod);

    (
      R1CSProof {
        sc_proof_phase1,
        sc_proof_phase2,
        pok_claims_phase2,
        proof_eq_sc_phase1,
        proof_eq_sc_phase2,
        proof_eval_vars_at_ry_list,
<<<<<<< HEAD
=======
        proof_eq_sc_phase2,
>>>>>>> 65abd5ef
      },
      [rp, rq_rev, rx, [rw, ry].concat()],
    )
  }

  pub fn verify(
    &self,
    num_instances: usize,
    max_num_proofs: usize,
    _num_proofs: &Vec<usize>,
    max_num_inputs: usize,

    // NUM_WITNESS_SECS
    // How many sections does each Z vector have?
    // num_witness_secs can be between 1 - 8
    // if num_witness_secs is not a power of 2, the remaining secs are simply 0's
    // For each witness sec, record the following:
    // IS_SINGLE: does it have just one copy across all blocks?
    // IS_SHORT: does it have only one copy per block? A single witness sect must also be short
    // NUM_INPUTS: number of inputs per block
    // W_MAT: num_instances x num_proofs x num_inputs hypermatrix for all values
    // COMM_W: one commitment per instance
    witness_secs: Vec<&VerifierWitnessSecInfo>,

    num_cons: usize,
    _evals: &[S; 3],
    transcript: &mut Transcript,
  ) -> Result<[Vec<S>; 4], ProofVerifyError> {
    <Transcript as ProofTranscript<S>>::append_protocol_name(
      transcript,
      R1CSProof::<S>::protocol_name(),
    );

    let num_witness_secs = witness_secs.len();

    // Assert num_witness_secs is valid
<<<<<<< HEAD
    assert!(num_witness_secs >= 1 && num_witness_secs <= 16);
=======
    assert!((1..=16).contains(&num_witness_secs));
>>>>>>> 65abd5ef

    let (num_rounds_p, num_rounds_q, num_rounds_x, num_rounds_w, num_rounds_y) = (
      num_instances.next_power_of_two().log_2(),
      max_num_proofs.log_2(),
      num_cons.log_2(),
      num_witness_secs.log_2(),
      max_num_inputs.log_2(),
    );

    // derive the verifier's challenge tau
    let tau_p = transcript.challenge_vector(b"challenge_tau_p", num_rounds_p);
    let tau_q = transcript.challenge_vector(b"challenge_tau_q", num_rounds_q);
    let tau_x = transcript.challenge_vector(b"challenge_tau_x", num_rounds_x);

<<<<<<< HEAD
    let rx =
      self
        .sc_proof_phase1
        .verify(num_rounds_x + num_rounds_q + num_rounds_p, 3, transcript)?;
=======
    // verify the first sum-check instance
    let claim_phase1 = ZERO.commit(&ZERO, &gens.gens_sc.gens_1).compress();
    let (comm_claim_post_phase1, rx) = self.sc_proof_phase1.verify(
      &claim_phase1,
      num_rounds_x + num_rounds_q + num_rounds_p,
      3,
      &gens.gens_sc.gens_1,
      &gens.gens_sc.gens_4,
      transcript,
    )?;
>>>>>>> 65abd5ef

    // perform the intermediate sum-check test with claimed Az, Bz, and Cz
    let (pok_Cz_claim, proof_prod) = &self.pok_claims_phase2;

    pok_Cz_claim.verify(transcript)?;
    proof_prod.verify(transcript)?;

    // Separate the result rx into rp_round1, rq, and rx
    let (rx_rev, rq_rev) = rx.split_at(num_rounds_x);
    let (rq_rev, rp_round1) = rq_rev.split_at(num_rounds_q);
    let rx: Vec<S> = rx_rev.iter().copied().rev().collect();
    let rq_rev = rq_rev.to_vec();
    let rq: Vec<S> = rq_rev.iter().copied().rev().collect();
    let rp_round1 = rp_round1.to_vec();

    // taus_bound_rx is really taus_bound_rx_rq_rp
    let taus_bound_rp: S = (0..rp_round1.len())
      .map(|i| {
        rp_round1[i] * tau_p[i] + (S::field_one() - rp_round1[i]) * (S::field_one() - tau_p[i])
      })
      .product();
    let taus_bound_rq: S = (0..rq_rev.len())
      .map(|i| rq_rev[i] * tau_q[i] + (S::field_one() - rq_rev[i]) * (S::field_one() - tau_q[i]))
      .product();
    let taus_bound_rx: S = (0..rx_rev.len())
      .map(|i| rx_rev[i] * tau_x[i] + (S::field_one() - rx_rev[i]) * (S::field_one() - tau_x[i]))
      .product();
    let _taus_bound_rx = taus_bound_rp * taus_bound_rq * taus_bound_rx;

    // verify proof that expected_claim_post_phase1 == claim_post_phase1
    self.proof_eq_sc_phase1.verify(transcript)?;

    // derive three public challenges and then derive a joint claim
    let _r_A: S = transcript.challenge_scalar(b"challenge_Az");
    let _r_B: S = transcript.challenge_scalar(b"challenge_Bz");
    let _r_C: S = transcript.challenge_scalar(b"challenge_Cz");

    // verify the joint claim with a sum-check protocol
    let ry =
      self
        .sc_proof_phase2
        .verify(num_rounds_y + num_rounds_w + num_rounds_p, 3, transcript)?;

    // Separate ry into rp, rw, and ry
    let (ry_rev, rw) = ry.split_at(num_rounds_y);
    let (rw, rp) = rw.split_at(num_rounds_w);
    let rp = rp.to_vec();
    let rw = rw.to_vec();
    let ry: Vec<S> = ry_rev.iter().copied().rev().collect();

    // An Eq function to match p with rp
    let _p_rp_poly_bound_ry: S = (0..rp.len())
      .map(|i| rp[i] * rp_round1[i] + (S::field_one() - rp[i]) * (S::field_one() - rp_round1[i]))
      .product();

    // verify Z(rp, rq, ry) proof against the initial commitment
    // First by witness & by instance on ry
    // For every possible wit_sec.num_inputs, compute ry_factor = prodX(1 - ryX)...
    // If there are 2 witness secs, then ry_factors[0] = 1, ry_factors[1] = 1, ry_factors[2] = 1 - ry1, ry_factors[3] = (1 - ry1)(1 - ry2), etc.
    let mut ry_factors = vec![S::field_one(); num_rounds_y + 1];
    for i in 0..num_rounds_y {
      ry_factors[i + 1] = (ry_factors[i]) * (S::field_one() - ry[i]);
    }

    // POLY COMMIT
    let timer_commit_opening = Timer::new("verify_sc_commitment_opening");
    let mut num_proofs_list = Vec::new();
    let mut num_inputs_list = Vec::new();

    for i in 0..num_witness_secs {
      let w = witness_secs[i];
      let wit_sec_num_instance = w.num_proofs.len();
      for p in 0..wit_sec_num_instance {
        num_proofs_list.push(w.num_proofs[p]);
        num_inputs_list.push(w.num_inputs[p]);
      }
    }

    PolyEvalProof::verify_batched_instances_disjoint_rounds(
      &self.proof_eval_vars_at_ry_list,
      &num_proofs_list,
      &num_inputs_list,
      transcript,
      &rq,
      &ry,
    )?;

    // Then on rp
    for p in 0..num_instances {
<<<<<<< HEAD
      let _wit_sec_p = |i: usize| {
        if witness_secs[i].num_proofs.len() == 1 {
          0
        } else {
          p
        }
      };
      let _prefix_list = match num_witness_secs.next_power_of_two() {
        1 => {
          vec![S::field_one()]
        }
        2 => {
          vec![(S::field_one() - rw[0]), rw[0]]
        }
        4 => {
          vec![
            (S::field_one() - rw[0]) * (S::field_one() - rw[1]),
            (S::field_one() - rw[0]) * rw[1],
            rw[0] * (S::field_one() - rw[1]),
            rw[0] * rw[1],
          ]
        }
        8 => {
          vec![
            (S::field_one() - rw[0]) * (S::field_one() - rw[1]) * (S::field_one() - rw[2]),
            (S::field_one() - rw[0]) * (S::field_one() - rw[1]) * rw[2],
            (S::field_one() - rw[0]) * rw[1] * (S::field_one() - rw[2]),
            (S::field_one() - rw[0]) * rw[1] * rw[2],
            rw[0] * (S::field_one() - rw[1]) * (S::field_one() - rw[2]),
            rw[0] * (S::field_one() - rw[1]) * rw[2],
            rw[0] * rw[1] * (S::field_one() - rw[2]),
            rw[0] * rw[1] * rw[2],
          ]
        }
        _ => {
          panic!("Unsupported num_witness_secs: {}", num_witness_secs);
        }
      };
    }

    timer_commit_opening.stop();

=======
      let wit_sec_p = |i: usize| {
        if witness_secs[i].num_proofs.len() == 1 {
          0
        } else {
          p
        }
      };
      let c = |i: usize| {
        if witness_secs[i].num_inputs[wit_sec_p(i)] >= max_num_inputs {
          self.comm_vars_at_ry_list[i][wit_sec_p(i)]
            .decompress()
            .unwrap()
        } else {
          self.comm_vars_at_ry_list[i][wit_sec_p(i)]
            .decompress()
            .unwrap()
            * ry_factors[num_rounds_y - witness_secs[i].num_inputs[wit_sec_p(i)].log_2()]
        }
      };
      let prefix_list = match num_witness_secs.next_power_of_two() {
        1 => {
          vec![ONE]
        }
        2 => {
          vec![(ONE - rw[0]), rw[0]]
        }
        4 => {
          vec![
            (ONE - rw[0]) * (ONE - rw[1]),
            (ONE - rw[0]) * rw[1],
            rw[0] * (ONE - rw[1]),
            rw[0] * rw[1],
          ]
        }
        8 => {
          vec![
            (ONE - rw[0]) * (ONE - rw[1]) * (ONE - rw[2]),
            (ONE - rw[0]) * (ONE - rw[1]) * rw[2],
            (ONE - rw[0]) * rw[1] * (ONE - rw[2]),
            (ONE - rw[0]) * rw[1] * rw[2],
            rw[0] * (ONE - rw[1]) * (ONE - rw[2]),
            rw[0] * (ONE - rw[1]) * rw[2],
            rw[0] * rw[1] * (ONE - rw[2]),
            rw[0] * rw[1] * rw[2],
          ]
        }
        _ => {
          panic!("Unsupported num_witness_secs: {}", num_witness_secs);
        }
      };
      let mut comm_vars_comb =
        (1..num_witness_secs).fold(prefix_list[0] * c(0), |s, i| s + prefix_list[i] * c(i));
      for q in 0..(num_rounds_q - num_proofs[p].log_2()) {
        comm_vars_comb *= ONE - rq[q];
      }
      expected_comm_vars_list.push(comm_vars_comb);
    }

    let EQ_p = &EqPolynomial::new(rp.clone()).evals()[..num_instances];
    let expected_comm_vars_at_ry =
      GroupElement::vartime_multiscalar_mul(EQ_p, expected_comm_vars_list).compress();
    assert_eq!(expected_comm_vars_at_ry, self.comm_vars_at_ry);
    timer_commit_opening.stop();

    // compute commitment to eval_Z_at_ry = (ONE - ry[0]) * self.eval_vars_at_ry + ry[0] * poly_input_eval
    let comm_eval_Z_at_ry = &self.comm_vars_at_ry.decompress().unwrap();

    // perform the final check in the second sum-check protocol
    let [eval_A_r, eval_B_r, eval_C_r] = evals;
    let expected_claim_post_phase2 =
      ((r_A * eval_A_r + r_B * eval_B_r + r_C * eval_C_r) * comm_eval_Z_at_ry * p_rp_poly_bound_ry)
        .compress();

    // verify proof that expected_claim_post_phase2 == claim_post_phase2
    self.proof_eq_sc_phase2.verify(
      &gens.gens_sc.gens_1,
      transcript,
      &expected_claim_post_phase2,
      &comm_claim_post_phase2,
    )?;

>>>>>>> 65abd5ef
    Ok([rp, rq_rev, rx, [rw, ry].concat()])
  }
}<|MERGE_RESOLUTION|>--- conflicted
+++ resolved
@@ -1,14 +1,6 @@
 #![allow(clippy::too_many_arguments)]
-<<<<<<< HEAD
 use super::custom_dense_mlpoly::DensePolynomialPqx;
 use super::dense_mlpoly::{DensePolynomial, EqPolynomial, PolyEvalProof};
-=======
-use crate::{ProverWitnessSecInfo, VerifierWitnessSecInfo};
-
-use super::commitments::{Commitments, MultiCommitGens};
-use super::custom_dense_mlpoly::DensePolynomialPqx;
-use super::dense_mlpoly::{DensePolynomial, EqPolynomial, PolyCommitmentGens, PolyEvalProof};
->>>>>>> 65abd5ef
 use super::errors::ProofVerifyError;
 use super::math::Math;
 use super::nizk::{EqualityProof, KnowledgeProof, ProductProof};
@@ -16,23 +8,12 @@
 use super::random::RandomTape;
 use super::sumcheck::ZKSumcheckInstanceProof;
 use super::timer::Timer;
-<<<<<<< HEAD
 use super::transcript::ProofTranscript;
 use crate::scalar::SpartanExtensionField;
 use crate::{ProverWitnessSecInfo, VerifierWitnessSecInfo};
 use merlin::Transcript;
 use serde::{Deserialize, Serialize};
 use std::cmp::min;
-=======
-use super::transcript::{AppendToTranscript, ProofTranscript};
-use core::iter;
-use merlin::Transcript;
-use serde::{Deserialize, Serialize};
-use std::cmp::min;
-
-const ZERO: Scalar = Scalar::zero();
-const ONE: Scalar = Scalar::one();
->>>>>>> 65abd5ef
 
 #[derive(Serialize, Deserialize, Debug)]
 pub struct R1CSProof<S: SpartanExtensionField> {
@@ -103,7 +84,6 @@
     evals_ABC: &mut DensePolynomialPqx<S>,
     evals_z: &mut DensePolynomialPqx<S>,
     transcript: &mut Transcript,
-<<<<<<< HEAD
     random_tape: &mut RandomTape<S>,
   ) -> (ZKSumcheckInstanceProof<S>, Vec<S>, Vec<S>, S) {
     let comb_func = |poly_A_comp: &S, poly_B_comp: &S, poly_C_comp: &S| -> S {
@@ -111,15 +91,6 @@
     };
     let (sc_proof_phase_two, r, claims, blind_claim_postsc) =
       ZKSumcheckInstanceProof::<S>::prove_cubic_disjoint_rounds(
-=======
-    random_tape: &mut RandomTape,
-  ) -> (ZKSumcheckInstanceProof, Vec<Scalar>, Vec<Scalar>, Scalar) {
-    let comb_func = |poly_A_comp: &Scalar, poly_B_comp: &Scalar, poly_C_comp: &Scalar| -> Scalar {
-      poly_A_comp * poly_B_comp * poly_C_comp
-    };
-    let (sc_proof_phase_two, r, claims, blind_claim_postsc) =
-      ZKSumcheckInstanceProof::prove_cubic_disjoint_rounds(
->>>>>>> 65abd5ef
         claim,
         blind_claim,
         num_rounds,
@@ -133,11 +104,6 @@
         evals_ABC,
         evals_z,
         comb_func,
-<<<<<<< HEAD
-=======
-        &gens.gens_1,
-        &gens.gens_4,
->>>>>>> 65abd5ef
         transcript,
         random_tape,
       );
@@ -368,11 +334,7 @@
         inst.get_inst_num_cons(),
         num_witness_secs,
         max_num_inputs,
-<<<<<<< HEAD
         &num_inputs,
-=======
-        num_inputs,
->>>>>>> 65abd5ef
         &evals_rx,
       );
 
@@ -497,15 +459,9 @@
         } else {
           eval_vars_at_ry_list[i]
             .push(eval_vars_at_ry * ry_factors[num_rounds_y - w.num_inputs[p].log_2()]);
-        }
-<<<<<<< HEAD
-=======
-        comm_vars_at_ry_list[i].push(
-          eval_vars_at_ry
-            .commit(&Scalar::zero(), &gens.gens_pc.gens.gens_1)
-            .compress(),
-        );
->>>>>>> 65abd5ef
+          eval_vars_at_ry_list[i]
+            .push(eval_vars_at_ry * ry_factors[num_rounds_y - w.num_inputs[p].log_2()]);
+        }
       }
     }
     let proof_eval_vars_at_ry_list = PolyEvalProof::prove_batched_instances_disjoint_rounds(
@@ -534,10 +490,16 @@
           p
         }
       };
+      let wit_sec_p = |i: usize| {
+        if witness_secs[i].w_mat.len() == 1 {
+          0
+        } else {
+          p
+        }
+      };
       let e = |i: usize| eval_vars_at_ry_list[i][wit_sec_p(i)];
       let prefix_list = match num_witness_secs.next_power_of_two() {
         1 => {
-<<<<<<< HEAD
           vec![S::field_one()]
         }
         2 => {
@@ -548,24 +510,11 @@
             (S::field_one() - rw[0]) * (S::field_one() - rw[1]),
             (S::field_one() - rw[0]) * rw[1],
             rw[0] * (S::field_one() - rw[1]),
-=======
-          vec![ONE]
-        }
-        2 => {
-          vec![(ONE - rw[0]), rw[0]]
-        }
-        4 => {
-          vec![
-            (ONE - rw[0]) * (ONE - rw[1]),
-            (ONE - rw[0]) * rw[1],
-            rw[0] * (ONE - rw[1]),
->>>>>>> 65abd5ef
             rw[0] * rw[1],
           ]
         }
         8 => {
           vec![
-<<<<<<< HEAD
             (S::field_one() - rw[0]) * (S::field_one() - rw[1]) * (S::field_one() - rw[2]),
             (S::field_one() - rw[0]) * (S::field_one() - rw[1]) * rw[2],
             (S::field_one() - rw[0]) * rw[1] * (S::field_one() - rw[2]),
@@ -573,15 +522,6 @@
             rw[0] * (S::field_one() - rw[1]) * (S::field_one() - rw[2]),
             rw[0] * (S::field_one() - rw[1]) * rw[2],
             rw[0] * rw[1] * (S::field_one() - rw[2]),
-=======
-            (ONE - rw[0]) * (ONE - rw[1]) * (ONE - rw[2]),
-            (ONE - rw[0]) * (ONE - rw[1]) * rw[2],
-            (ONE - rw[0]) * rw[1] * (ONE - rw[2]),
-            (ONE - rw[0]) * rw[1] * rw[2],
-            rw[0] * (ONE - rw[1]) * (ONE - rw[2]),
-            rw[0] * (ONE - rw[1]) * rw[2],
-            rw[0] * rw[1] * (ONE - rw[2]),
->>>>>>> 65abd5ef
             rw[0] * rw[1] * rw[2],
           ]
         }
@@ -599,14 +539,7 @@
     timer_polyeval.stop();
 
     let poly_vars = DensePolynomial::new(eval_vars_comb_list);
-<<<<<<< HEAD
     let _eval_vars_at_ry = poly_vars.evaluate(&rp);
-=======
-    let eval_vars_at_ry = poly_vars.evaluate(&rp);
-    let comm_vars_at_ry = eval_vars_at_ry
-      .commit(&ZERO, &gens.gens_pc.gens.gens_1)
-      .compress();
->>>>>>> 65abd5ef
 
     // prove the final step of sum-check #2
     let blind_expected_claim_postsc2 = S::field_zero();
@@ -623,15 +556,6 @@
 
     timer_prove.stop();
 
-<<<<<<< HEAD
-=======
-    let claims_phase2 = (
-      comm_Az_claim,
-      comm_Bz_claim,
-      comm_Cz_claim,
-      comm_prod_Az_Bz_claims,
-    );
->>>>>>> 65abd5ef
     let pok_claims_phase2 = (pok_Cz_claim, proof_prod);
 
     (
@@ -642,11 +566,8 @@
         proof_eq_sc_phase1,
         proof_eq_sc_phase2,
         proof_eval_vars_at_ry_list,
-<<<<<<< HEAD
-=======
-        proof_eq_sc_phase2,
->>>>>>> 65abd5ef
       },
+      [rp, rq_rev, rx, [rw, ry].concat()],
       [rp, rq_rev, rx, [rw, ry].concat()],
     )
   }
@@ -682,11 +603,7 @@
     let num_witness_secs = witness_secs.len();
 
     // Assert num_witness_secs is valid
-<<<<<<< HEAD
-    assert!(num_witness_secs >= 1 && num_witness_secs <= 16);
-=======
     assert!((1..=16).contains(&num_witness_secs));
->>>>>>> 65abd5ef
 
     let (num_rounds_p, num_rounds_q, num_rounds_x, num_rounds_w, num_rounds_y) = (
       num_instances.next_power_of_two().log_2(),
@@ -701,23 +618,10 @@
     let tau_q = transcript.challenge_vector(b"challenge_tau_q", num_rounds_q);
     let tau_x = transcript.challenge_vector(b"challenge_tau_x", num_rounds_x);
 
-<<<<<<< HEAD
     let rx =
       self
         .sc_proof_phase1
         .verify(num_rounds_x + num_rounds_q + num_rounds_p, 3, transcript)?;
-=======
-    // verify the first sum-check instance
-    let claim_phase1 = ZERO.commit(&ZERO, &gens.gens_sc.gens_1).compress();
-    let (comm_claim_post_phase1, rx) = self.sc_proof_phase1.verify(
-      &claim_phase1,
-      num_rounds_x + num_rounds_q + num_rounds_p,
-      3,
-      &gens.gens_sc.gens_1,
-      &gens.gens_sc.gens_4,
-      transcript,
-    )?;
->>>>>>> 65abd5ef
 
     // perform the intermediate sum-check test with claimed Az, Bz, and Cz
     let (pok_Cz_claim, proof_prod) = &self.pok_claims_phase2;
@@ -807,7 +711,6 @@
 
     // Then on rp
     for p in 0..num_instances {
-<<<<<<< HEAD
       let _wit_sec_p = |i: usize| {
         if witness_secs[i].num_proofs.len() == 1 {
           0
@@ -850,89 +753,6 @@
 
     timer_commit_opening.stop();
 
-=======
-      let wit_sec_p = |i: usize| {
-        if witness_secs[i].num_proofs.len() == 1 {
-          0
-        } else {
-          p
-        }
-      };
-      let c = |i: usize| {
-        if witness_secs[i].num_inputs[wit_sec_p(i)] >= max_num_inputs {
-          self.comm_vars_at_ry_list[i][wit_sec_p(i)]
-            .decompress()
-            .unwrap()
-        } else {
-          self.comm_vars_at_ry_list[i][wit_sec_p(i)]
-            .decompress()
-            .unwrap()
-            * ry_factors[num_rounds_y - witness_secs[i].num_inputs[wit_sec_p(i)].log_2()]
-        }
-      };
-      let prefix_list = match num_witness_secs.next_power_of_two() {
-        1 => {
-          vec![ONE]
-        }
-        2 => {
-          vec![(ONE - rw[0]), rw[0]]
-        }
-        4 => {
-          vec![
-            (ONE - rw[0]) * (ONE - rw[1]),
-            (ONE - rw[0]) * rw[1],
-            rw[0] * (ONE - rw[1]),
-            rw[0] * rw[1],
-          ]
-        }
-        8 => {
-          vec![
-            (ONE - rw[0]) * (ONE - rw[1]) * (ONE - rw[2]),
-            (ONE - rw[0]) * (ONE - rw[1]) * rw[2],
-            (ONE - rw[0]) * rw[1] * (ONE - rw[2]),
-            (ONE - rw[0]) * rw[1] * rw[2],
-            rw[0] * (ONE - rw[1]) * (ONE - rw[2]),
-            rw[0] * (ONE - rw[1]) * rw[2],
-            rw[0] * rw[1] * (ONE - rw[2]),
-            rw[0] * rw[1] * rw[2],
-          ]
-        }
-        _ => {
-          panic!("Unsupported num_witness_secs: {}", num_witness_secs);
-        }
-      };
-      let mut comm_vars_comb =
-        (1..num_witness_secs).fold(prefix_list[0] * c(0), |s, i| s + prefix_list[i] * c(i));
-      for q in 0..(num_rounds_q - num_proofs[p].log_2()) {
-        comm_vars_comb *= ONE - rq[q];
-      }
-      expected_comm_vars_list.push(comm_vars_comb);
-    }
-
-    let EQ_p = &EqPolynomial::new(rp.clone()).evals()[..num_instances];
-    let expected_comm_vars_at_ry =
-      GroupElement::vartime_multiscalar_mul(EQ_p, expected_comm_vars_list).compress();
-    assert_eq!(expected_comm_vars_at_ry, self.comm_vars_at_ry);
-    timer_commit_opening.stop();
-
-    // compute commitment to eval_Z_at_ry = (ONE - ry[0]) * self.eval_vars_at_ry + ry[0] * poly_input_eval
-    let comm_eval_Z_at_ry = &self.comm_vars_at_ry.decompress().unwrap();
-
-    // perform the final check in the second sum-check protocol
-    let [eval_A_r, eval_B_r, eval_C_r] = evals;
-    let expected_claim_post_phase2 =
-      ((r_A * eval_A_r + r_B * eval_B_r + r_C * eval_C_r) * comm_eval_Z_at_ry * p_rp_poly_bound_ry)
-        .compress();
-
-    // verify proof that expected_claim_post_phase2 == claim_post_phase2
-    self.proof_eq_sc_phase2.verify(
-      &gens.gens_sc.gens_1,
-      transcript,
-      &expected_claim_post_phase2,
-      &comm_claim_post_phase2,
-    )?;
-
->>>>>>> 65abd5ef
     Ok([rp, rq_rev, rx, [rw, ry].concat()])
   }
 }