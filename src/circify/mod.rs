--- conflicted
+++ resolved
@@ -169,20 +169,10 @@
     }
     fn declare(&mut self, name: VarName, ty: Ty) -> Result<&SsaName> {
         let p = &self.prefix;
-<<<<<<< HEAD
-        let new_le = match self.entries.entry(name.clone()) {
-            Entry::Vacant(_) => LexEntry::new(format!("{}_{}", p, name), ty),
-            Entry::Occupied(_) => LexEntry::new_ver(format!("{}_{}", p, name), ty, self.entries.get(&name).unwrap().ver.clone() + 1)
-            // Entry::Occupied(o) => Err(CircError::Rebind(name, format!("{}", o.get().ty))),
-        };
-        self.entries.insert(name.clone(), new_le);
-        Ok(&self.entries.get(&name).ok_or_else(|| CircError::NoName(name.to_owned()))?.ssa_name)
-=======
         match self.entries.entry(name.clone()) {
             Entry::Vacant(v) => Ok(&v.insert(LexEntry::new(format!("{p}_{name}"), ty)).ssa_name),
             Entry::Occupied(o) => Err(CircError::Rebind(name, format!("{}", o.get().ty))),
         }
->>>>>>> e404c134
     }
     fn get_name(&self, name: &str) -> Result<&SsaName> {
         Ok(&self
@@ -872,7 +862,11 @@
         self.cir_ctx.mem.borrow_mut().store(id, offset, val, cond);
     }
 
-<<<<<<< HEAD
+    /// Replace term at AllocId
+    pub fn replace(&mut self, id: AllocId, val: Term) {
+        self.cir_ctx.mem.borrow_mut().replace(id, val);
+    }
+
     /// Read from Physical Memory
     /// Currently a dummy function
     pub fn read(&self, id: AllocId, offset: Term) -> Term {
@@ -884,11 +878,6 @@
     pub fn push(&mut self, id: AllocId, val: Term) {
         let cond = self.condition();
         self.cir_ctx.mem.borrow_mut().push(id, val, cond);
-=======
-    /// Replace term at AllocId
-    pub fn replace(&mut self, id: AllocId, val: Term) {
-        self.cir_ctx.mem.borrow_mut().replace(id, val);
->>>>>>> e404c134
     }
 
     /// Zero allocate an array
