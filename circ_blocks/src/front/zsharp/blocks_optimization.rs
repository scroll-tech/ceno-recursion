--- conflicted
+++ resolved
@@ -317,57 +317,6 @@
         }
         _ => {
             panic!("Unexpected expression in Block Transition")
-<<<<<<< HEAD
-        }
-    }
-}
-
-/*
-// Sort functions in topological order
-fn top_sort_helper(
-    cur_name: &str,
-    call_graph: &BTreeMap<String, BTreeSet<String>>,
-    mut visited: BTreeMap<String, bool>,
-    mut chain: Vec<String>
-) -> (Vec<String>, BTreeMap<String, bool>) {
-    visited.insert(cur_name.to_string(), true);
-    for s in call_graph.get(cur_name).unwrap() {
-        if !visited.get(s).unwrap() {
-            (chain, visited) = top_sort_helper(s, call_graph, visited, chain);
-        }
-    }
-    chain.insert(0, cur_name.to_string());
-    return (chain, visited);
-}
-
-fn fn_top_sort(
-    bls: &Vec<Block>,
-    successor: &Vec<BTreeSet<usize>>,
-    successor_fn: &Vec<BTreeSet<usize>>,
-) -> Vec<String> {
-    // First construct function call graph
-    let mut fn_call_graph: BTreeMap<String, BTreeSet<String>> = BTreeMap::new();
-    // Initialize every function to NOT VISITED
-    let mut visited = BTreeMap::new();
-    fn_call_graph.insert("main".to_string(), BTreeSet::new());
-    for cur_bl in 0..bls.len() {
-        let b = &bls[cur_bl];
-        let caller_name = b.fn_name.to_string();
-        if !visited.contains_key(&caller_name) {
-            visited.insert(caller_name.to_string(), false);
-            fn_call_graph.insert(caller_name.to_string(), BTreeSet::new());
-        }
-        // if cur_bl is a caller of a function, add the call to call graph
-        if successor_fn[cur_bl].len() != 0 && successor_fn[cur_bl] != successor[cur_bl] {
-            assert_eq!(successor[cur_bl].len(), 1);
-            assert_eq!(successor_fn[cur_bl].len(), 1);
-            let callee_name = bls[Vec::from_iter(successor[cur_bl].clone())[0]].fn_name.to_string();
-
-            let mut callee_list = fn_call_graph.get(&caller_name).unwrap().clone();
-            callee_list.insert(callee_name);
-            fn_call_graph.insert(caller_name, callee_list);
-=======
->>>>>>> 5c40ddcb
         }
     }
 }
@@ -452,31 +401,6 @@
         Statement::Assertion(a) => (BTreeSet::new(), expr_find_val(&a.expression)),
         Statement::Conditional(_c) => {
             panic!("Blocks should not contain conditional statements.")
-<<<<<<< HEAD
-            /*
-            // KILL is empty
-            // GEN is the union of the two branches
-            // Iterate through if branch
-            let mut if_gen_set = BTreeSet::new();
-            for s in c.ifbranch.iter().rev() {
-                let (kill, gen) = stmt_find_val(&s);
-                if_gen_set = la_kill(if_gen_set, &kill);
-                if_gen_set = la_gen(if_gen_set, &gen);
-            }
-            let mut else_gen_set = BTreeSet::new();
-            for s in c.elsebranch.iter().rev() {
-                let (kill, gen) = stmt_find_val(&s);
-                else_gen_set = la_kill(else_gen_set, &kill);
-                else_gen_set = la_gen(else_gen_set, &gen);
-            }
-            let mut gen_set = BTreeSet::new();
-            gen_set.extend(if_gen_set);
-            gen_set.extend(else_gen_set);
-            gen_set.extend(expr_find_val(&c.condition));
-            (BTreeSet::new(), gen_set)
-            */
-=======
->>>>>>> 5c40ddcb
         }
         Statement::Iteration(_) => {
             panic!("Blocks should not contain iteration statements.")
@@ -3948,20 +3872,6 @@
                 &predecessor_fn,
                 &exit_bls_fn,
             );
-<<<<<<< HEAD
-        }
-
-        /*
-        // Perform topological sort on functions
-        let sorted_fns = fn_top_sort(&bls, &successor, &successor_fn);
-        if VERBOSE {
-            print!("FN TOP SORT: {}", sorted_fns[0]);
-            for i in 1..sorted_fns.len() {
-                print!(" -> {}", sorted_fns[i]);
-            }
-            println!();
-=======
->>>>>>> 5c40ddcb
         }
 
         // VtR
