--- conflicted
+++ resolved
@@ -1044,15 +1044,6 @@
     // PREPROCESSING
     // --
     // unwrap the assignments
-<<<<<<< HEAD
-    let mut block_vars_mat = block_vars_mat.into_iter().map(|a| a.into_iter().map(|v| v.assignment).collect::<Vec<_>>()).collect::<Vec<_>>();
-    let mut exec_inputs_list = exec_inputs_list.into_iter().map(|v| v.assignment).collect::<Vec<_>>();
-    let mut init_phy_mems_list = init_phy_mems_list.into_iter().map(|v| v.assignment).collect::<Vec<_>>();
-    let mut init_vir_mems_list = init_vir_mems_list.into_iter().map(|v| v.assignment).collect::<Vec<_>>();
-    let mut addr_phy_mems_list = addr_phy_mems_list.into_iter().map(|v| v.assignment).collect::<Vec<_>>();
-    let mut addr_vir_mems_list = addr_vir_mems_list.into_iter().map(|v| v.assignment).collect::<Vec<_>>();
-    let mut addr_ts_bits_list = addr_ts_bits_list.into_iter().map(|v| v.assignment).collect::<Vec<_>>();
-=======
     let mut block_vars_mat = block_vars_mat
       .into_iter()
       .map(|a| a.into_iter().map(|v| v.assignment).collect_vec())
@@ -1081,7 +1072,6 @@
       .into_iter()
       .map(|v| v.assignment)
       .collect_vec();
->>>>>>> 5e7e8c1f
 
     // --
     // INSTANCE COMMITMENTS
