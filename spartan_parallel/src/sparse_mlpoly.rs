--- conflicted
+++ resolved
@@ -249,45 +249,6 @@
   comb_mem: DensePolynomial,
 }
 
-<<<<<<< HEAD
-=======
-#[derive(Serialize)]
-pub struct SparseMatPolyCommitmentGens {
-  gens_ops: PolyCommitmentGens,
-  gens_mem: PolyCommitmentGens,
-  gens_derefs: PolyCommitmentGens,
-}
-
-impl SparseMatPolyCommitmentGens {
-  pub fn new(
-    label: &'static [u8],
-    num_vars_x: usize,
-    num_vars_y: usize,
-    num_nz_entries: usize,
-    batch_size: usize,
-  ) -> SparseMatPolyCommitmentGens {
-    let num_vars_ops =
-      num_nz_entries.next_power_of_two().log_2() + (batch_size * 5).next_power_of_two().log_2();
-    let num_vars_mem = if num_vars_x > num_vars_y {
-      num_vars_x
-    } else {
-      num_vars_y
-    } + 1;
-    let num_vars_derefs =
-      num_nz_entries.next_power_of_two().log_2() + (batch_size * 2).next_power_of_two().log_2();
-
-    let gens_ops = PolyCommitmentGens::new(num_vars_ops, label);
-    let gens_mem = PolyCommitmentGens::new(num_vars_mem, label);
-    let gens_derefs = PolyCommitmentGens::new(num_vars_derefs, label);
-    SparseMatPolyCommitmentGens {
-      gens_ops,
-      gens_mem,
-      gens_derefs,
-    }
-  }
-}
-
->>>>>>> 5c40ddcb
 #[derive(Debug, Serialize, Deserialize, Clone)]
 pub struct SparseMatPolyCommitment {
   batch_size: usize,
