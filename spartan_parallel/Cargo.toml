--- conflicted
+++ resolved
@@ -15,23 +15,6 @@
   "serde",
   "alloc",
 ], default-features = false }
-<<<<<<< HEAD
-merlin = { version = "3.0.0", default-features = false }
-rand = { version = "0.7.3", features = ["getrandom"], default-features = false }
-digest = { version = "0.8.1", default-features = false }
-sha3 = { version = "0.8.2", default-features = false }
-byteorder = { version = "1.3.4", default-features = false }
-rayon = { version = "1.3.0", optional = true }
-serde = { version = "1.0.106", features = ["derive"], default-features = false }
-bincode = { version = "1.3.3", default-features = false }
-subtle = { version = "2.4", features = ["i128"], default-features = false }
-zeroize = { version = "1.5", default-features = false }
-itertools = { version = "0.10.0", default-features = false }
-colored = { version = "2.0.0", default-features = false, optional = true }
-flate2 = { version = "1.0.14" }
-ceno-goldilocks = { git = "https://github.com/scroll-tech/ceno-Goldilocks.git", branch = "fix/crate-ready" }
-ff = "0.13.0"
-=======
 merlin = { version = "3", default-features = false }
 rand = { version = "0.8", features = ["getrandom"], default-features = false }
 digest = { version = "0.10", default-features = false }
@@ -45,7 +28,8 @@
 itertools = { version = "0.13", default-features = false }
 colored = { version = "2", default-features = false, optional = true }
 flate2 = { version = "1" }
->>>>>>> 65abd5ef
+ceno-goldilocks = { git = "https://github.com/scroll-tech/ceno-Goldilocks.git", branch = "fix/crate-ready" }
+ff = "0.13.0"
 
 [dev-dependencies]
 criterion = "0.5"
