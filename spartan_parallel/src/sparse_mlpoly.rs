--- conflicted
+++ resolved
@@ -104,18 +104,8 @@
     // decommit the joint polynomial at r_joint
     S::append_field_to_transcript(b"joint_claim_eval", transcript, eval_joint);
 
-<<<<<<< HEAD
     let proof_derefs =
       PolyEvalProof::prove(joint_poly, &r_joint, &eval_joint, transcript, random_tape);
-=======
-    let proof_derefs = PolyEvalProof::prove(
-      joint_poly,
-      &r_joint,
-      &eval_joint,
-      transcript,
-      random_tape,
-    );
->>>>>>> 2cfaf7c4
 
     proof_derefs
   }
