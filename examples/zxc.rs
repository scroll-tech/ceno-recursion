/*
use bellman::gadgets::test::TestConstraintSystem;
use bellman::groth16::{
    create_random_proof, generate_parameters, generate_random_parameters, prepare_verifying_key,
    verify_proof, Parameters, Proof, VerifyingKey,
};
use bellman::Circuit;
use bls12_381::{Bls12, Scalar};
*/
use circ::front::zsharp::{self, ZSharpFE};
use circ::front::{FrontEnd, Mode};
use circ::ir::opt::{opt, Opt};
/*
use circ::target::r1cs::bellman::parse_instance;
*/
use circ::target::r1cs::opt::reduce_linearities;
use circ::target::r1cs::trans::to_r1cs;
/*
use std::fs::File;
use std::io::Read;
use std::io::Write;
*/
use circ::cfg::{
    cfg,
    clap::{self, Parser, ValueEnum},
    CircOpt,
};
use std::path::PathBuf;

#[derive(Debug, Parser)]
#[command(name = "zxc", about = "CirC: the circuit compiler")]
struct Options {
    /// Input file
    #[arg(name = "PATH")]
    path: PathBuf,

    /*
    #[arg(long, default_value = "P", parse(from_os_str))]
    prover_key: PathBuf,

    #[arg(long, default_value = "V", parse(from_os_str))]
    verifier_key: PathBuf,

    #[arg(long, default_value = "pi", parse(from_os_str))]
    proof: PathBuf,

    #[arg(long, default_value = "x", parse(from_os_str))]
    instance: PathBuf,
    */
    #[arg(short = 'L')]
    /// skip linearity reduction entirely
    skip_linred: bool,

    #[command(flatten)]
    /// CirC options
    circ: CircOpt,

    #[arg(long, default_value = "count")]
    action: ProofAction,

    #[arg(short = 'q')]
    /// quiet mode: don't print R1CS at the end
    quiet: bool,
}

#[derive(PartialEq, Eq, Debug, Clone, ValueEnum)]
enum ProofAction {
    Count,
    Setup,
    Prove,
    Verify,
}

#[derive(PartialEq, Debug, Clone, ValueEnum)]
enum ProofOption {
    Count,
    Prove,
}

fn main() {
    env_logger::Builder::from_default_env()
        .format_level(false)
        .format_timestamp(None)
        .init();
    let options = Options::parse();
    circ::cfg::set(&options.circ);
    println!("{options:?}");

    let cs = {
        let inputs = zsharp::Inputs {
            file: options.path,
            mode: Mode::Proof,
        };
        ZSharpFE::gen(inputs)
    };

    print!("Optimizing IR... ");
    let cs = opt(
        cs,
        vec![
            Opt::ScalarizeVars,
            Opt::Flatten,
            Opt::Sha,
            Opt::ConstantFold(Box::new([])),
            Opt::Flatten,
            Opt::Inline,
            // Tuples must be eliminated before oblivious array elim
            Opt::Tuple,
            Opt::ConstantFold(Box::new([])),
            Opt::Obliv,
            // The obliv elim pass produces more tuples, that must be eliminated
            Opt::Tuple,
            Opt::LinearScan,
            // The linear scan pass produces more tuples, that must be eliminated
            Opt::Tuple,
            Opt::Flatten,
            Opt::ConstantFold(Box::new([])),
            Opt::Inline,
        ],
    );
    println!("done.");

    for (name, c) in &cs.comps {
        println!("\n--\nName: {}", name);
        println!("Pre-Comp:");
        for (inst, t) in c.precomputes.outputs() {
            println!("  Inst: {}, Term: {}", inst, t);
        }
        println!("Party ID:");
        for (n, pid) in &c.metadata.party_ids {
            println!("  Name: {}, ID: {}", n, pid);
        }
        println!("Party Visibility:");
        for (i, (t, pid)) in &c.metadata.input_vis {
            println!("  Input: {}, Term: {}, Vis: {:?}", i, t, pid);
        }
        println!("Output:");
        for t in &c.outputs {
            println!("  {}", t.get());
        }
    }

    /*
    let action = options.action;
    /*
    let proof = options.proof;
    let prover_key = options.prover_key;
    let verifier_key = options.verifier_key;
    let instance = options.instance;
    */

    println!("Converting to r1cs");
<<<<<<< HEAD
    let mut block_num = 0;
    let mut block_name = format!("Block {}", block_num);
    while cs.contains(&block_name) {
        println!("{}:", block_name);
        let (r1cs, _, _) = to_r1cs(cs.get(&block_name).clone(), FieldT::from(DFL_T.modulus()));
        let r1cs = if options.skip_linred {
            println!("Skipping linearity reduction, as requested.");
            r1cs
        } else {
            println!(
                "R1cs size before linearity reduction: {}",
                r1cs.constraints().len()
            );
            reduce_linearities(r1cs, Some(options.lc_elimination_thresh))
        };
        println!("Final R1cs size: {}", r1cs.constraints().len());
        match action {
            ProofAction::Count => {
                if !options.quiet {
                    eprintln!("{:#?}", r1cs.constraints());
                }
=======
    let r1cs = to_r1cs(cs.get("main"), cfg());
    let r1cs = if options.skip_linred {
        println!("Skipping linearity reduction, as requested.");
        r1cs
    } else {
        println!(
            "R1cs size before linearity reduction: {}",
            r1cs.constraints().len()
        );
        reduce_linearities(r1cs, cfg())
    };
    println!("Final R1cs size: {}", r1cs.constraints().len());
    match action {
        ProofAction::Count => {
            if !options.quiet {
                eprintln!("{:#?}", r1cs.constraints());
>>>>>>> e404c134
            }
            ProofAction::Prove => {
                unimplemented!()
                /*
                println!("Proving");
                r1cs.check_all();
                let rng = &mut rand::thread_rng();
                let mut pk_file = File::open(prover_key).unwrap();
                let pk = Parameters::<Bls12>::read(&mut pk_file, false).unwrap();
                let pf = create_random_proof(&r1cs, &pk, rng).unwrap();
                let mut pf_file = File::create(proof).unwrap();
                pf.write(&mut pf_file).unwrap();
                */
            }
            ProofAction::Setup => {
                unimplemented!()
                /*
                let rng = &mut rand::thread_rng();
                let p =
                    generate_random_parameters::<bls12_381::Bls12, _, _>(&r1cs, rng).unwrap();
                let mut pk_file = File::create(prover_key).unwrap();
                p.write(&mut pk_file).unwrap();
                let mut vk_file = File::create(verifier_key).unwrap();
                p.vk.write(&mut vk_file).unwrap();
                */
            }
            ProofAction::Verify => {
                unimplemented!()
                /*
                println!("Verifying");
                let mut vk_file = File::open(verifier_key).unwrap();
                let vk = VerifyingKey::<Bls12>::read(&mut vk_file).unwrap();
                let pvk = prepare_verifying_key(&vk);
                let mut pf_file = File::open(proof).unwrap();
                let pf = Proof::read(&mut pf_file).unwrap();
                let instance_vec = parse_instance(&instance);
                verify_proof(&pvk, &pf, &instance_vec).unwrap();
                */
            }
        };

        block_num += 1;
        block_name = format!("Block {}", block_num);
    }
    */
}<|MERGE_RESOLUTION|>--- conflicted
+++ resolved
@@ -150,12 +150,11 @@
     */
 
     println!("Converting to r1cs");
-<<<<<<< HEAD
     let mut block_num = 0;
     let mut block_name = format!("Block {}", block_num);
     while cs.contains(&block_name) {
         println!("{}:", block_name);
-        let (r1cs, _, _) = to_r1cs(cs.get(&block_name).clone(), FieldT::from(DFL_T.modulus()));
+        let r1cs = to_r1cs(cs.get(&block_name).clone(), cfg());
         let r1cs = if options.skip_linred {
             println!("Skipping linearity reduction, as requested.");
             r1cs
@@ -164,7 +163,7 @@
                 "R1cs size before linearity reduction: {}",
                 r1cs.constraints().len()
             );
-            reduce_linearities(r1cs, Some(options.lc_elimination_thresh))
+            reduce_linearities(r1cs, cfg())
         };
         println!("Final R1cs size: {}", r1cs.constraints().len());
         match action {
@@ -172,24 +171,6 @@
                 if !options.quiet {
                     eprintln!("{:#?}", r1cs.constraints());
                 }
-=======
-    let r1cs = to_r1cs(cs.get("main"), cfg());
-    let r1cs = if options.skip_linred {
-        println!("Skipping linearity reduction, as requested.");
-        r1cs
-    } else {
-        println!(
-            "R1cs size before linearity reduction: {}",
-            r1cs.constraints().len()
-        );
-        reduce_linearities(r1cs, cfg())
-    };
-    println!("Final R1cs size: {}", r1cs.constraints().len());
-    match action {
-        ProofAction::Count => {
-            if !options.quiet {
-                eprintln!("{:#?}", r1cs.constraints());
->>>>>>> e404c134
             }
             ProofAction::Prove => {
                 unimplemented!()
